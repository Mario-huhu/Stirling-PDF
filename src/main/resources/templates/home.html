--- conflicted
+++ resolved
@@ -215,7 +215,7 @@
               <div
                 th:replace="~{fragments/card :: card(id='cert-sign', cardTitle=#{home.certSign.title}, cardText=#{home.certSign.desc}, cardLink='cert-sign', toolIcon='workspace_premium', tags=#{certSign.tags}, toolGroup='security')}">
               </div>
-			  <div 
+			  <div
 			    th:replace="~{fragments/card :: card(id='validate-signature', cardTitle=#{home.validateSignature.title}, cardText=#{home.validateSignature.desc}, cardLink='validate-signature', toolIcon='verified', tags=#{validateSignature.tags}, toolGroup='security')}">
 			  </div>
               <div
@@ -363,7 +363,6 @@
     </div>
   </div>
 
-<<<<<<< HEAD
 
   <!-- Analytics Modal -->
   <div class="modal fade" id="analyticsModal" tabindex="-1" role="dialog" aria-labelledby="analyticsModalLabel" aria-hidden="true" th:if="${@analyticsPrompt}">
@@ -398,17 +397,6 @@
       if (analyticsPromptBoolean) {
         const analyticsModal = new bootstrap.Modal(document.getElementById('analyticsModal'));
         analyticsModal.show();
-=======
-  <script>
-    document.addEventListener("DOMContentLoaded", function() {
-      <!-- const surveyVersion = "1.1";
-      const modal = new bootstrap.Modal(document.getElementById('surveyModal'));
-      const dontShowAgain = document.getElementById('dontShowAgain');
-      const takeSurveyButton = document.getElementById('takeSurvey');
-    
-      if (localStorage.getItem('surveyVersion') !== surveyVersion || !localStorage.getItem('dontShowSurvey')) {
-        modal.show();
->>>>>>> f4082e3f
       }
     });
     /*]]>*/
@@ -493,16 +481,12 @@
         localStorage.setItem('surveyTaken', 'true');
         localStorage.setItem('surveyVersion', surveyVersion);
         modal.hide();
-<<<<<<< HEAD
-=======
       });
-    
+
       if (localStorage.getItem('dontShowSurvey')) {
         modal.hide();
-      } -->
->>>>>>> f4082e3f
+      }
     });
-});
   </script>
 
 
