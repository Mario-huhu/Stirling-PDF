--- conflicted
+++ resolved
@@ -18,12 +18,10 @@
             th:text="${@homeText != 'null' and @homeText != null and @homeText != ''} ? ${@homeText} : #{home.desc}">
           </p>
         </div>
-<<<<<<< HEAD
       </div>
       <br class="d-md-none">
       <!-- Features -->
       <script src="js/homecard.js"></script>
-
       <div class=" container">
         <br>
         <span class="material-symbols-rounded search-icon">
@@ -31,6 +29,22 @@
         </span>
         <input type="text" id="searchBar" onkeyup="filterCards()" th:placeholder="#{home.searchBar}" autofocus>
         <div class="features-container">
+        
+          <div th:if="${@shouldShow}" class="feature-card favorite" id="update-link" style="display: none;">
+			  <a href="https://github.com/Stirling-Tools/Stirling-PDF/releases" target="_blank" class="nav-link text-body-secondary px-2" rel="noopener">
+			    <div class="d-flex align-items-center">
+			      <!-- Replace the existing icon markup with the new one -->
+			      <div class="icon" alt="icon" th:class="advance">
+			        <img class="card-icon home-card-icon home-card-icon-colour" src="images/update.svg" alt="Icon" width="30" height="30">
+			      </div>
+			      <!-- End of icon markup replacement -->
+			      <h5 class="card-title lookatme ms-2" th:text="#{settings.update}" th:data-lookatme-text="#{settings.update}"></h5>
+			    </div>
+			    <p class="card-text" id="app-update"></p>
+			  </a>
+			</div>
+
+
           <div
             th:replace="~{fragments/card :: card(id='pipeline', cardTitle=#{home.pipeline.title}, cardText=#{home.pipeline.desc}, cardLink='pipeline', toolIcon='family_history', tags=#{pipeline.tags}, toolGroup='advance')}">
           </div>
@@ -46,43 +60,6 @@
           <div
             th:replace="~{fragments/card :: card(id='split-pdfs', cardTitle=#{home.split.title}, cardText=#{home.split.desc}, cardLink='split-pdfs', toolIcon='cut', tags=#{split.tags}, toolGroup='organize')}">
           </div>
-=======
-        <br class="d-md-none">
-        <!-- Features -->
-        <script src="js/homecard.js"></script>
-
-        <div class=" container">
-          <br>
-          <input type="text" id="searchBar" onkeyup="filterCards()" th:placeholder="#{home.searchBar}" autofocus>
-          <div class="features-container">
-            <div th:if="${@shouldShow}" class="feature-card favorite" id="update-link" style="display: none;">
-              <a href="https://github.com/Stirling-Tools/Stirling-PDF/releases" target="_blank" class="nav-link text-body-secondary px-2" rel="noopener">
-                <div class="d-flex align-items-center">
-                  <img class="card-icon home-card-icon home-card-icon-colour" src="images/update.svg" alt="Icon" width="30" height="30">
-                  <h5 class="card-title lookatme ms-2" th:text="#{settings.update}" th:data-lookatme-text="#{settings.update}"></h5>
-                </div>
-                <p class="card-text" id="app-update"></p>
-              </a>
-            </div>
-            <div th:replace="~{fragments/card :: card(id='pipeline', cardTitle=#{home.pipeline.title}, cardText=#{home.pipeline.desc}, cardLink='pipeline', svgPath='images/pipeline.svg', tags=#{pipeline.tags})}"></div>
-
-            <div th:replace="~{fragments/card :: card(id='view-pdf', cardTitle=#{home.viewPdf.title}, cardText=#{home.viewPdf.desc}, cardLink='view-pdf', svgPath='images/book-opened.svg', tags=#{viewPdf.tags})}"></div>
-            <div th:replace="~{fragments/card :: card(id='multi-tool', cardTitle=#{home.multiTool.title}, cardText=#{home.multiTool.desc}, cardLink='multi-tool', svgPath='images/tools.svg', tags=#{multiTool.tags})}"></div>
-            <div th:replace="~{fragments/card :: card(id='merge-pdfs', cardTitle=#{home.merge.title}, cardText=#{home.merge.desc}, cardLink='merge-pdfs', svgPath='images/union.svg', tags=#{merge.tags})}"></div>
-            <div th:replace="~{fragments/card :: card(id='split-pdfs', cardTitle=#{home.split.title}, cardText=#{home.split.desc}, cardLink='split-pdfs', svgPath='images/layout-split.svg', tags=#{split.tags})}"></div>
-
-            <div th:replace="~{fragments/card :: card(id='rotate-pdf', cardTitle=#{home.rotate.title}, cardText=#{home.rotate.desc}, cardLink='rotate-pdf', svgPath='images/arrow-clockwise.svg', tags=#{rotate.tags})}"></div>
-            <div th:replace="~{fragments/card :: card(id='crop', cardTitle=#{home.crop.title}, cardText=#{home.crop.desc}, cardLink='crop', svgPath='images/crop.svg', tags=#{crop.tags})}"></div>
-            <div th:replace="~{fragments/card :: card(id='add-page-numbers', cardTitle=#{home.add-page-numbers.title}, cardText=#{home.add-page-numbers.desc}, cardLink='add-page-numbers', svgPath='images/add-page-numbers.svg', tags=#{add-page-numbers.tags})}"></div>
-
-            <div th:replace="~{fragments/card :: card(id='adjust-contrast', cardTitle=#{home.adjust-contrast.title}, cardText=#{home.adjust-contrast.desc}, cardLink='adjust-contrast', svgPath='images/adjust-contrast.svg', tags=#{adjust-contrast.tags})}"></div>
-            <div th:replace="~{fragments/card :: card(id='img-to-pdf', cardTitle=#{home.imageToPdf.title}, cardText=#{home.imageToPdf.desc}, cardLink='img-to-pdf', svgPath='images/image.svg', tags=#{imageToPdf.tags})}"></div>
-            <div th:replace="~{fragments/card :: card(id='pdf-to-img', cardTitle=#{home.pdfToImage.title}, cardText=#{home.pdfToImage.desc}, cardLink='pdf-to-img', svgPath='images/image.svg', tags=#{pdfToImage.tags})}"></div>
-
-            <div th:replace="~{fragments/card :: card(id='pdf-organizer', cardTitle=#{home.pdfOrganiser.title}, cardText=#{home.pdfOrganiser.desc}, cardLink='pdf-organizer', svgPath='images/sort-numeric-down.svg', tags=#{pdfOrganiser.tags})}"></div>
-            <div th:replace="~{fragments/card :: card(id='add-image', cardTitle=#{home.addImage.title}, cardText=#{home.addImage.desc}, cardLink='add-image', svgPath='images/file-earmark-richtext.svg', tags=#{addImage.tags})}"></div>
-            <div th:replace="~{fragments/card :: card(id='add-watermark', cardTitle=#{home.watermark.title}, cardText=#{home.watermark.desc}, cardLink='add-watermark', svgPath='images/droplet.svg', tags=#{watermark.tags})}"></div>
->>>>>>> 38979dd3
 
           <div
             th:replace="~{fragments/card :: card(id='rotate-pdf', cardTitle=#{home.rotate.title}, cardText=#{home.rotate.desc}, cardLink='rotate-pdf', toolIcon='rotate_right', tags=#{rotate.tags}, toolGroup='organize')}">
