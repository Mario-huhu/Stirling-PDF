<th:block th:fragment="head">
<<<<<<< HEAD
  <!-- Title -->
  <title th:text="${@appName} + (${title} != null and ${title} != '' ? ' - ' + ${title} : '')"></title>

  <!-- Metadata -->
  <meta charset="utf-8">
  <meta name="description" th:content="${@appName} + (${header} != null and ${header} != '' ? ' - ' + ${header} : '')">
  <meta name="msapplication-TileColor" content="#2d89ef">
  <meta name="theme-color" content="#ffffff">
  <meta name="viewport" content="width=device-width, initial-scale=1.0">

  <!-- Icons -->
  <link rel="apple-touch-icon" sizes="180x180" href="/apple-touch-icon.png?v=2">
  <link rel="icon" type="image/png" sizes="32x32" href="/favicon-32x32.png?v=2">
  <link rel="icon" type="image/png" sizes="16x16" href="/favicon-16x16.png?v=2">
  <link rel="manifest" href="/site.webmanifest?v=2">
  <link rel="mask-icon" href="/safari-pinned-tab.svg?v=2" color="#ca2b2a">
  <link rel="shortcut icon" href="/favicon.ico?v=2">
  <meta name="apple-mobile-web-app-title" content="Stirling PDF">
  <meta name="application-name" content="Stirling PDF">
  <meta name="msapplication-TileColor" content="#00aba9">
  <meta name="theme-color" content="#ffffff">

  <!-- jQuery -->
  <script src="js/thirdParty/jquery.min.js"></script>
  <script src="js/thirdParty/jszip.min.js"></script>

  <!-- Bootstrap -->
  <script src="js/thirdParty/popper.min.js"></script>
  <script src="js/thirdParty/bootstrap.min.js"></script>
  <link rel="stylesheet" href="css/bootstrap.min.css">

  <!-- Bootstrap Icons -->
  <link rel="stylesheet" href="css/bootstrap-icons.min.css">

  <!-- PDF.js -->
  <script th:src="@{pdfjs/pdf.js}"></script>

  <!-- PDF-Lib -->
  <script src="js/thirdParty/pdf-lib.min.js"></script>

  <!-- Custom -->
  <link rel="stylesheet" href="css/general.css">
  <link rel="stylesheet" th:href="@{css/theme/theme.css}">
  <link rel="stylesheet" th:href="@{css/theme/componentes.css}">
  <link rel="stylesheet" th:href="@{css/theme/theme.light.css}" id="light-mode-styles">
  <link rel="stylesheet" th:href="@{css/theme/theme.dark.css}" id="dark-mode-styles">
  <link rel="stylesheet" th:href="@{css/rainbow-mode.css}" id="rainbow-mode-styles" disabled>
  <link rel="stylesheet" href="css/tab-container.css">
  <link rel="stylesheet" href="css/navbar.css">

  <link rel="stylesheet" th:href="@{/css/error.css}" th:if="${error}">

  <link rel="stylesheet" href="css/home.css" th:if="${currentPage == 'home'}">
  <link rel="stylesheet" href="css/account.css" th:if="${currentPage == 'account'}">
  <link rel="stylesheet" href="css/licenses.css" th:if="${currentPage == 'licenses'}">
  <link rel="stylesheet" href="css/multi-tool.css" th:if="${currentPage == 'multi-tool'}">
  <link rel="stylesheet" href="css/rotate-pdf.css" th:if="${currentPage == 'rotate-pdf'}">
  <link rel="stylesheet" href="css/stamp.css" th:if="${currentPage == 'stamp'}">
  <link rel="stylesheet" href="css/fileSelect.css">
  <link rel="stylesheet" href="css/footer.css">

  <!-- Google MD Icons -->
  <link href="https://fonts.googleapis.com/css2?family=Material+Symbols+Rounded:opsz,wght,FILL,GRAD@20..48,100..700,0..1,-50..200" rel="stylesheet" />

  <!-- Help Modal -->
  <link rel="stylesheet" href="css/errorBanner.css">

  <script src="js/tab-container.js"></script>
  <script src="js/darkmode.js"></script>
</th:block>
=======
    <!-- Title -->
    <title th:text="${@appName} + (${title} != null and ${title} != '' ? ' - ' + ${title} : '')"></title>

    <!-- Metadata -->
    <meta charset="utf-8">
    <meta name="description" th:content="${@appName} + (${header} != null and ${header} != '' ? ' - ' + ${header} : '')">
    <meta name="msapplication-TileColor" content="#2d89ef">
    <meta name="theme-color" content="#ffffff">
    <meta name="viewport" content="width=device-width, initial-scale=1.0">

    <!-- Icons -->
    <link rel="apple-touch-icon" sizes="180x180" href="/apple-touch-icon.png?v=2">
    <link rel="icon" type="image/png" sizes="32x32" href="/favicon-32x32.png?v=2">
    <link rel="icon" type="image/png" sizes="16x16" href="/favicon-16x16.png?v=2">
    <link rel="manifest" href="/site.webmanifest?v=2">
    <link rel="mask-icon" href="/safari-pinned-tab.svg?v=2" color="#ca2b2a">
    <link rel="shortcut icon" href="/favicon.ico?v=2">
    <meta name="apple-mobile-web-app-title" content="Stirling PDF">
    <meta name="application-name" content="Stirling PDF">
    <meta name="msapplication-TileColor" content="#00aba9">
    <meta name="theme-color" content="#ffffff">

    <!-- jQuery -->
    <script src="js/thirdParty/jquery.min.js"></script>
    <script src="js/thirdParty/jszip.min.js"></script>

    <!-- Bootstrap -->
    <script src="js/thirdParty/popper.min.js"></script>
    <script src="js/thirdParty/bootstrap.min.js"></script>
    <link rel="stylesheet" href="css/bootstrap.min.css">

    <!-- Bootstrap Icons -->
    <link rel="stylesheet" href="css/bootstrap-icons.min.css">

    <!-- PDF.js -->
    <script th:src="@{pdfjs/pdf.js}"></script>

    <!-- PDF-Lib -->
    <script src="js/thirdParty/pdf-lib.min.js"></script>

    <!-- Custom -->
    <link rel="stylesheet" href="css/general.css">
    <link rel="stylesheet" th:href="@{css/light-mode.css}" id="light-mode-styles">
    <link rel="stylesheet" th:href="@{css/dark-mode.css}" id="dark-mode-styles">
    <link rel="stylesheet" th:href="@{css/rainbow-mode.css}" id="rainbow-mode-styles" disabled>
    <link rel="stylesheet" href="css/tab-container.css">
    <link rel="stylesheet" href="css/navbar.css">

    <link rel="stylesheet" th:href="@{/css/error.css}" th:if="${error}">

    <link rel="stylesheet" href="css/home.css" th:if="${currentPage == 'home'}">
    <link rel="stylesheet" href="css/account.css" th:if="${currentPage == 'account'}">
    <link rel="stylesheet" href="css/licenses.css" th:if="${currentPage == 'licenses'}">
    <link rel="stylesheet" href="css/multi-tool.css" th:if="${currentPage == 'multi-tool'}">
    <link rel="stylesheet" href="css/rotate-pdf.css" th:if="${currentPage == 'rotate-pdf'}">
    <link rel="stylesheet" href="css/stamp.css" th:if="${currentPage == 'stamp'}">
    <link rel="stylesheet" href="css/fileSelect.css">
    <link rel="stylesheet" href="css/footer.css">

    <!-- Help Modal -->
    <link rel="stylesheet" href="css/errorBanner.css">
	<script src="js/cacheFormInputs.js"></script>
    <script src="js/tab-container.js"></script>
    <script src="js/darkmode.js"></script>
  </th:block>
>>>>>>> 38979dd3

<th:block th:fragment="game">
  <dialog id="game-container-wrapper" class="game-container-wrapper" data-bs-modal>
    <script th:inline="javascript">
      console.log("loaded game");
      $(document).ready(function () {

        // Find the file input within the form
        var fileInput = $('input[type="file"]');

        // Find the closest enclosing form of the file input
        var form = fileInput.closest('form');

        // Find the submit button within the form
        var submitButton = form.find('button[type="submit"], input[type="submit"]');

        const boredWaitingText = /*[[#{bored}]]*/ 'Bored Waiting?';
        const downloadCompleteText = /*[[#{downloadComplete}]]*/ 'Download Complete';
        window.downloadCompleteText = downloadCompleteText;
        // Create the 'show-game-btn' button
        var gameButton = $('<button type="button" class="btn btn-primary" id="show-game-btn" style="display:none;">' + boredWaitingText + '</button><br><br>');

        // Insert the 'show-game-btn' just above the submit button
        submitButton.before(gameButton);

        function loadGameScript(callback) {
          console.log('loadGameScript called');
          const script = document.createElement('script');
          script.src = 'js/game.js';
          script.onload = callback;
          document.body.appendChild(script);
        }
        let gameScriptLoaded = false;
        const gameDialog = document.getElementById('game-container-wrapper');
        $('#show-game-btn').on('click', function () {
          console.log('Show game button clicked');
          if (!gameScriptLoaded) {
            console.log('Show game button load');
            loadGameScript(function () {
              console.log('Game script loaded');
              window.initializeGame();
              gameScriptLoaded = true;
            });
          } else {
            window.resetGame();
          }
          gameDialog.showModal();
        });
        gameDialog.addEventListener("click", e => {
          const dialogDimensions = gameDialog.getBoundingClientRect()
          if (
            e.clientX < dialogDimensions.left ||
            e.clientX > dialogDimensions.right ||
            e.clientY < dialogDimensions.top ||
            e.clientY > dialogDimensions.bottom
          ) {
            gameDialog.close();
          }
        })
      })
    </script>
    <div id="game-container">
      <div id="lives">Lives: 3</div>
      <div id="score">Score: 0</div>
      <div id="high-score">High Score: 0</div>
      <div id="level">Level: 1</div>
      <img src="favicon.svg" class="player" id="player" alt="favicon">
    </div>
    <link rel="stylesheet" href="css/game.css">
  </dialog>
</th:block>

<th:block th:fragment="fileSelector(name, multiple)"
  th:with="accept=${accept} ?: '*/*', inputText=${inputText} ?: #{pdfPrompt}, remoteCall=${remoteCall} ?: true, notRequired=${notRequired} ?: false">
  <script th:inline="javascript">
    const pdfPasswordPrompt = /*[[#{error.pdfPassword}]]*/ '';
    const multiple = [[${ multiple }]] || false;
    const remoteCall = [[${ remoteCall }]] || true;
  </script>
  <script src="js/downloader.js"></script>

  <div class="custom-file-chooser"
    th:attr="data-bs-unique-id=${name}, data-bs-element-id=${name+'-input'}, data-bs-files-selected=#{filesSelected}, data-bs-pdf-prompt=#{pdfPrompt}">
    <div class="mb-3">
      <input type="file" class="form-control" th:name="${name}" th:id="${name}+'-input'" th:accept="${accept}" multiple
        th:required="${notRequired} ? null : 'required'">
    </div>
    <div class="selected-files"></div>
  </div>

  <div class="progressBarContainer" style="display: none; position: relative;">
    <div class="progress" style="height: 1rem;">
      <div class="progressBar progress-bar progress-bar-striped progress-bar-animated bg-success" role="progressbar"
        aria-valuenow="0" aria-valuemin="0" aria-valuemax="100" style="width: 0%;">
        <span class="visually-hidden">Loading...</span>
      </div>
    </div>
  </div>
  <script src="js/fileInput.js"></script>
</th:block><|MERGE_RESOLUTION|>--- conflicted
+++ resolved
@@ -1,5 +1,4 @@
 <th:block th:fragment="head">
-<<<<<<< HEAD
   <!-- Title -->
   <title th:text="${@appName} + (${title} != null and ${title} != '' ? ' - ' + ${title} : '')"></title>
 
@@ -67,76 +66,10 @@
   <!-- Help Modal -->
   <link rel="stylesheet" href="css/errorBanner.css">
 
+  <script src="js/cacheFormInputs.js"></script>
   <script src="js/tab-container.js"></script>
   <script src="js/darkmode.js"></script>
 </th:block>
-=======
-    <!-- Title -->
-    <title th:text="${@appName} + (${title} != null and ${title} != '' ? ' - ' + ${title} : '')"></title>
-
-    <!-- Metadata -->
-    <meta charset="utf-8">
-    <meta name="description" th:content="${@appName} + (${header} != null and ${header} != '' ? ' - ' + ${header} : '')">
-    <meta name="msapplication-TileColor" content="#2d89ef">
-    <meta name="theme-color" content="#ffffff">
-    <meta name="viewport" content="width=device-width, initial-scale=1.0">
-
-    <!-- Icons -->
-    <link rel="apple-touch-icon" sizes="180x180" href="/apple-touch-icon.png?v=2">
-    <link rel="icon" type="image/png" sizes="32x32" href="/favicon-32x32.png?v=2">
-    <link rel="icon" type="image/png" sizes="16x16" href="/favicon-16x16.png?v=2">
-    <link rel="manifest" href="/site.webmanifest?v=2">
-    <link rel="mask-icon" href="/safari-pinned-tab.svg?v=2" color="#ca2b2a">
-    <link rel="shortcut icon" href="/favicon.ico?v=2">
-    <meta name="apple-mobile-web-app-title" content="Stirling PDF">
-    <meta name="application-name" content="Stirling PDF">
-    <meta name="msapplication-TileColor" content="#00aba9">
-    <meta name="theme-color" content="#ffffff">
-
-    <!-- jQuery -->
-    <script src="js/thirdParty/jquery.min.js"></script>
-    <script src="js/thirdParty/jszip.min.js"></script>
-
-    <!-- Bootstrap -->
-    <script src="js/thirdParty/popper.min.js"></script>
-    <script src="js/thirdParty/bootstrap.min.js"></script>
-    <link rel="stylesheet" href="css/bootstrap.min.css">
-
-    <!-- Bootstrap Icons -->
-    <link rel="stylesheet" href="css/bootstrap-icons.min.css">
-
-    <!-- PDF.js -->
-    <script th:src="@{pdfjs/pdf.js}"></script>
-
-    <!-- PDF-Lib -->
-    <script src="js/thirdParty/pdf-lib.min.js"></script>
-
-    <!-- Custom -->
-    <link rel="stylesheet" href="css/general.css">
-    <link rel="stylesheet" th:href="@{css/light-mode.css}" id="light-mode-styles">
-    <link rel="stylesheet" th:href="@{css/dark-mode.css}" id="dark-mode-styles">
-    <link rel="stylesheet" th:href="@{css/rainbow-mode.css}" id="rainbow-mode-styles" disabled>
-    <link rel="stylesheet" href="css/tab-container.css">
-    <link rel="stylesheet" href="css/navbar.css">
-
-    <link rel="stylesheet" th:href="@{/css/error.css}" th:if="${error}">
-
-    <link rel="stylesheet" href="css/home.css" th:if="${currentPage == 'home'}">
-    <link rel="stylesheet" href="css/account.css" th:if="${currentPage == 'account'}">
-    <link rel="stylesheet" href="css/licenses.css" th:if="${currentPage == 'licenses'}">
-    <link rel="stylesheet" href="css/multi-tool.css" th:if="${currentPage == 'multi-tool'}">
-    <link rel="stylesheet" href="css/rotate-pdf.css" th:if="${currentPage == 'rotate-pdf'}">
-    <link rel="stylesheet" href="css/stamp.css" th:if="${currentPage == 'stamp'}">
-    <link rel="stylesheet" href="css/fileSelect.css">
-    <link rel="stylesheet" href="css/footer.css">
-
-    <!-- Help Modal -->
-    <link rel="stylesheet" href="css/errorBanner.css">
-	<script src="js/cacheFormInputs.js"></script>
-    <script src="js/tab-container.js"></script>
-    <script src="js/darkmode.js"></script>
-  </th:block>
->>>>>>> 38979dd3
 
 <th:block th:fragment="game">
   <dialog id="game-container-wrapper" class="game-container-wrapper" data-bs-modal>
