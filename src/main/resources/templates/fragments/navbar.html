--- conflicted
+++ resolved
@@ -1,9 +1,9 @@
 <div th:fragment="navbar" class="mx-auto">
-<<<<<<< HEAD
   <script src="js/languageSelection.js"></script>
   <script th:inline="javascript">
     const currentVersion = /*[[${@appVersion}]]*/ '';
     const noFavourites = /*[[#{noFavourites}]]*/ '';
+    const updateAvailable =  /*[[#{settings.updateAvailable}]]*/ '';
   </script>
   <script th:src="@{js/githubVersion.js}"></script>
   <nav class="navbar navbar-expand-lg">
@@ -71,90 +71,6 @@
                       <div
                         th:replace="~{fragments/navbarEntry :: navbarEntry ('pdf-to-single-page', 'looks_one', 'home.PdfToSinglePage.title', 'home.PdfToSinglePage.desc', 'PdfToSinglePage.tags', 'organize')}">
                       </div>
-=======
-          <script src="js/languageSelection.js"></script>
-          <script th:inline="javascript">
-            const currentVersion = /*[[${@appVersion}]]*/ '';
-            const noFavourites = /*[[#{noFavourites}]]*/ '';
-            const updateAvailable =  /*[[#{settings.updateAvailable}]]*/ '';
-          </script>
-          <script th:src="@{js/githubVersion.js}"></script>
-          <nav class="navbar navbar-expand-lg navbar-light bg-light">
-            <div class="container ">
-              <a class="navbar-brand" href="#" th:href="@{/}" style="display: flex;">
-                <img class="main-icon" src="favicon.svg?v=2" alt="icon">
-                <span class="icon-text" th:text="${@navBarText}"></span>
-              </a>
-              <button class="navbar-toggler" type="button" data-bs-toggle="collapse" data-bs-target="#navbarNav" aria-controls="navbarNav" aria-expanded="false" aria-label="Toggle navigation">
-                <span class="navbar-toggler-icon"></span>
-              </button>
-              <div class="collapse navbar-collapse" id="navbarNav">
-                <ul class="navbar-nav me-auto flex-nowrap">
-                  <li class="nav-item" th:if="${@endpointConfiguration.isEndpointEnabled('multi-tool')}">
-                    <a class="nav-link" href="#" th:href="@{multi-tool}" th:classappend="${currentPage}=='multi-tool' ? 'active' : ''" th:title="#{home.multiTool.desc}">
-                      <img class="icon" src="images/tools.svg" alt="icon">
-                      <span class="icon-text" th:text="#{home.multiTool.title}"></span>
-                    </a>
-                  </li>
-                  <li th:if="${@endpointConfiguration.isEndpointEnabled('multi-tool')}" class="nav-item nav-item-separator"></li>
-                  <li th:if="${@endpointConfiguration.isEndpointEnabled('pipeline')}" class="nav-item">
-                    <a class="nav-link" href="#" th:href="@{pipeline}" th:classappend="${currentPage}=='pipeline' ? 'active' : ''" th:title="#{home.pipeline.desc}">
-                      <img class="icon" src="images/pipeline.svg" alt="icon">
-                      <span class="icon-text" th:text="#{home.pipeline.title}"></span>
-                    </a>
-                  </li>
-                  <li th:if="${@endpointConfiguration.isEndpointEnabled('pipeline')}" class="nav-item nav-item-separator"></li>
-                  <li class="nav-item dropdown" th:classappend="${currentPage}=='remove-pages' OR ${currentPage}=='merge-pdfs' OR ${currentPage}=='split-pdfs' OR ${currentPage}=='crop' OR ${currentPage}=='adjust-contrast' OR ${currentPage}=='pdf-organizer' OR ${currentPage}=='rotate-pdf' OR ${currentPage}=='multi-page-layout' OR ${currentPage}=='scale-pages' OR ${currentPage}=='auto-split-pdf' OR ${currentPage}=='extract-page' OR ${currentPage}=='pdf-to-single-page' ? 'active' : ''">
-                    <a class="nav-link dropdown-toggle" id="navbarDropdown-1" href="#" role="button" data-bs-toggle="dropdown" aria-haspopup="true" aria-expanded="false">
-                      <img class="icon" src="images/file-earmark-pdf.svg" alt="icon">
-                      <span class="icon-text" th:text="#{navbar.pageOps}"></span>
-                    </a>
-                    <div class="dropdown-menu" aria-labelledby="navbarDropdown-1">
-                      <!-- Existing menu items -->
-                      <div th:replace="~{fragments/navbarEntry :: navbarEntry ('merge-pdfs', 'images/union.svg', 'home.merge.title', 'home.merge.desc', 'merge.tags')}"></div>
-                      <div th:replace="~{fragments/navbarEntry :: navbarEntry ('split-pdfs', 'images/layout-split.svg', 'home.split.title', 'home.split.desc', 'split.tags')}"></div>
-                      <div th:replace="~{fragments/navbarEntry :: navbarEntry ('pdf-organizer', 'images/sort-numeric-down.svg', 'home.pdfOrganiser.title', 'home.pdfOrganiser.desc', 'pdfOrganiser.tags')}"></div>
-                      <div th:replace="~{fragments/navbarEntry :: navbarEntry ('rotate-pdf', 'images/arrow-clockwise.svg', 'home.rotate.title', 'home.rotate.desc', 'rotate.tags')}"></div>
-                      <div th:replace="~{fragments/navbarEntry :: navbarEntry ('remove-pages', 'images/file-earmark-x.svg', 'home.removePages.title', 'home.removePages.desc', 'removePages.tags')}"></div>
-                      <div th:replace="~{fragments/navbarEntry :: navbarEntry ('multi-page-layout', 'images/page-layout.svg', 'home.pageLayout.title', 'home.pageLayout.desc', 'pageLayout.tags')}"></div>
-                      <div th:replace="~{fragments/navbarEntry :: navbarEntry ('scale-pages', 'images/scale-pages.svg', 'home.scalePages.title', 'home.scalePages.desc', 'scalePages.tags')}"></div>
-                      <div th:replace="~{fragments/navbarEntry :: navbarEntry ('auto-split-pdf', 'images/layout-split.svg', 'home.autoSplitPDF.title', 'home.autoSplitPDF.desc', 'autoSplitPDF.tags')}"></div>
-                      <div th:replace="~{fragments/navbarEntry :: navbarEntry ('adjust-contrast', 'images/adjust-contrast.svg', 'home.adjust-contrast.title', 'home.adjust-contrast.desc', 'adjust-contrast.tags')}"></div>
-                      <div th:replace="~{fragments/navbarEntry :: navbarEntry ('crop', 'images/crop.svg', 'home.crop.title', 'home.crop.desc', 'crop.tags')}"></div>
-                      <div th:replace="~{fragments/navbarEntry :: navbarEntry ('extract-page', 'images/extract.svg', 'home.extractPage.title', 'home.extractPage.desc', 'extractPage.tags')}"></div>
-                      <div th:replace="~{fragments/navbarEntry :: navbarEntry ('pdf-to-single-page', 'images/single-page.svg', 'home.PdfToSinglePage.title', 'home.PdfToSinglePage.desc', 'PdfToSinglePage.tags')}"></div>
-                      <div th:replace="~{fragments/navbarEntry :: navbarEntry ('split-by-size-or-count', 'images/layout-split.svg', 'home.autoSizeSplitPDF.title', 'home.autoSizeSplitPDF.desc', 'autoSizeSplitPDF.tags')}"></div>
-                      <div th:replace="~{fragments/navbarEntry :: navbarEntry ('overlay-pdf', 'images/overlay.svg', 'home.overlay-pdfs.title', 'home.overlay-pdfs.desc', 'overlay-pdfs.tags')}"></div>
-                      <div th:replace="~{fragments/navbarEntry :: navbarEntry ('split-pdf-by-sections', 'images/layout-split.svg', 'home.split-by-sections.title', 'home.split-by-sections.desc', 'split-by-sections.tags')}"></div>
-                    </div>
-                  </li>
-
-                  <li class="nav-item nav-item-separator"></li>
-
-                  <li class="nav-item dropdown" th:classappend="${currentPage}=='pdf-to-img' OR ${currentPage}=='img-to-pdf' OR ${currentPage}=='pdf-to-pdfa' OR ${currentPage}=='file-to-pdf' OR ${currentPage}=='xlsx-to-pdf' OR ${currentPage}=='pdf-to-word' OR ${currentPage}=='pdf-to-presentation' OR ${currentPage}=='pdf-to-text' OR ${currentPage}=='pdf-to-html' OR ${currentPage}=='pdf-to-xml' ? 'active' : ''">
-                    <a class="nav-link dropdown-toggle" id="navbarDropdown-2" href="#" role="button" data-bs-toggle="dropdown" aria-haspopup="true" aria-expanded="false">
-                      <img class="icon" src="images/arrow-left-right.svg" alt="icon" style="width: 16px; height: 16px; vertical-align: middle;">
-                      <span class="icon-text" th:text="#{navbar.convert}"></span>
-                    </a>
-                    <div class="dropdown-menu" aria-labelledby="navbarDropdown-2">
-                      <!-- Existing menu items -->
-                      <div th:replace="~{fragments/navbarEntry :: navbarEntry ('img-to-pdf', 'images/image.svg', 'home.imageToPdf.title', 'home.imageToPdf.desc', 'imageToPdf.tags')}"></div>
-                      <div th:replace="~{fragments/navbarEntry :: navbarEntry ('file-to-pdf', 'images/file.svg', 'home.fileToPDF.title', 'home.fileToPDF.desc', 'fileToPDF.tags')}"></div>
-                      <div th:replace="~{fragments/navbarEntry :: navbarEntry ('html-to-pdf', 'images/html.svg', 'home.HTMLToPDF.title', 'home.HTMLToPDF.desc', 'HTMLToPDF.tags')}"></div>
-                      <div th:replace="~{fragments/navbarEntry :: navbarEntry ('url-to-pdf', 'images/url.svg', 'home.URLToPDF.title', 'home.URLToPDF.desc', 'URLToPDF.tags')}"></div>
-                      <div th:replace="~{fragments/navbarEntry :: navbarEntry ('markdown-to-pdf', 'images/markdown.svg', 'home.MarkdownToPDF.title', 'home.MarkdownToPDF.desc', 'MarkdownToPDF.tags')}"></div>
-                      <div th:replace="~{fragments/navbarEntry :: navbarEntry ('book-to-pdf', 'images/book.svg', 'home.BookToPDF.title', 'home.BookToPDF.desc', 'BookToPDF.tags')}"></div>
-                      <hr class="dropdown-divider">
-                      <div th:replace="~{fragments/navbarEntry :: navbarEntry ('pdf-to-img', 'images/image.svg', 'home.pdfToImage.title', 'home.pdfToImage.desc', 'pdfToImage.tags')}"></div>
-                      <div th:replace="~{fragments/navbarEntry :: navbarEntry ('pdf-to-word', 'images/file-earmark-word.svg', 'home.PDFToWord.title', 'home.PDFToWord.desc', 'PDFToWord.tags')}"></div>
-                      <div th:replace="~{fragments/navbarEntry :: navbarEntry ('pdf-to-presentation', 'images/file-earmark-ppt.svg', 'home.PDFToPresentation.title', 'home.PDFToPresentation.desc', 'PDFToPresentation.tags')}"></div>
-                      <div th:replace="~{fragments/navbarEntry :: navbarEntry ('pdf-to-text', 'images/filetype-txt.svg', 'home.PDFToText.title', 'home.PDFToText.desc', 'PDFToText.tags')}"></div>
-                      <div th:replace="~{fragments/navbarEntry :: navbarEntry ('pdf-to-html', 'images/filetype-html.svg', 'home.PDFToHTML.title', 'home.PDFToHTML.desc', 'PDFToHTML.tags')}"></div>
-                      <div th:replace="~{fragments/navbarEntry :: navbarEntry ('pdf-to-xml', 'images/filetype-xml.svg', 'home.PDFToXML.title', 'home.PDFToXML.desc', 'PDFToXML.tags')}"></div>
-                      <div th:replace="~{fragments/navbarEntry :: navbarEntry ('pdf-to-pdfa', 'images/file-earmark-pdf.svg', 'home.pdfToPDFA.title', 'home.pdfToPDFA.desc', 'pdfToPDFA.tags')}"></div>
-                      <div th:replace="~{fragments/navbarEntry :: navbarEntry ('pdf-to-csv', 'images/pdf-csv.svg', 'home.tableExtraxt.title', 'home.tableExtraxt.desc', 'pdfToPDFA.tags')}"></div>
-                      <div th:replace="~{fragments/navbarEntry :: navbarEntry ('pdf-to-book', 'images/book.svg', 'home.PDFToBook.title', 'home.PDFToBook.desc', 'PDFToBook.tags')}"></div>
->>>>>>> 38979dd3
                     </div>
                     <!-- Convert to PDF menu items -->
                     <div class="col-lg-2 col-sm-6 py px-xl-1 px-2">
@@ -308,59 +224,7 @@
                         th:replace="~{fragments/navbarEntry :: navbarEntry ('show-javascript', 'javascript', 'home.showJS.title', 'home.showJS.desc', 'showJS.tags', 'advance')}">
                       </div>
                     </div>
-<<<<<<< HEAD
                   </div>
-=======
-                  </li>
-                </ul>
-              </div>
-            </div>
-            <script src="js/favourites.js"></script>
-            <script src="js/search.js"></script>
-          </nav>
-
-          <th:block th:insert="~{fragments/errorBannerPerPage.html :: errorBannerPerPage}"></th:block>
-          <div class="modal fade" id="settingsModal" tabindex="-1" role="dialog" aria-labelledby="settingsModalLabel" aria-hidden="true">
-            <div class="modal-dialog modal-dialog-centered" role="document">
-              <div class="modal-content dark-card">
-                <div class="modal-header">
-                  <h5 class="modal-title" id="settingsModalLabel" th:text="#{settings.title}"></h5>
-                  <button type="button" class="btn-close" data-bs-dismiss="modal" aria-label="Close"></button>
-                </div>
-                <div class="modal-body">
-                  <div class="d-flex justify-content-between align-items-center mb-3">
-                    <p class="mb-0" th:utext="#{settings.appVersion} + ' ' + ${@appVersion}"></p>
-                    <a href="https://github.com/sponsors/Frooodle" class="btn btn-sm btn-outline-primary" role="button" target="_blank" th:text="#{sponsor}+' Stirling-PDF'"></a>
-                    <a href="swagger-ui/index.html" class="btn btn-sm btn-outline-primary" role="button" target="_blank">API</a>
-                    <a th:if="${@shouldShow}" href="https://github.com/Stirling-Tools/Stirling-PDF/releases" class="btn btn-sm btn-outline-primary" id="update-btn" th:utext="#{settings.update}" role="button" target="_blank" rel="noopener"></a>
-                  </div>
-                  <div class="mb-3">
-                    <label for="downloadOption" th:utext="#{settings.downloadOption.title}"></label>
-                    <select class="form-control" id="downloadOption">
-                      <option value="sameWindow" th:utext="#{settings.downloadOption.1}"></option>
-                      <option value="newWindow" th:utext="#{settings.downloadOption.2}"></option>
-                      <option value="downloadFile" th:utext="#{settings.downloadOption.3}"></option>
-                    </select>
-                  </div>
-                  <div class="mb-3">
-                    <label for="zipThreshold" th:utext="#{settings.zipThreshold}"></label>
-                    <input type="range" class="form-range" min="1" max="9" step="1" id="zipThreshold" value="4">
-                    <span id="zipThresholdValue" class="ms-2"></span>
-                  </div>
-                  <div class="mb-3 form-check">
-                    <input type="checkbox" class="form-check-input" id="boredWaiting" th:title="#{settings.bored.help}">
-                    <label class="form-check-label" for="boredWaiting" th:text="#{bored}"></label>
-                  </div>
-                  <div class="mb-3 form-check">
-                    <input type="checkbox" class="form-check-input" id="cacheInputs" th:title="#{settings.cacheInputs.help}">
-                    <label class="form-check-label" for="cacheInputs" th:text="#{settings.cacheInputs.name}"></label>
-                  </div>
-                  <a th:if="${@loginEnabled and @activSecurity}" href="account" class="btn btn-sm btn-outline-primary" role="button" th:text="#{settings.accountSettings}" target="_blank">Account Settings</a>
-                </div>
-                <div class="modal-footer">
-                  <a th:if="${@loginEnabled and @activSecurity}" class="btn btn-danger" role="button" th:text="#{settings.signOut}" href="logout">Sign Out</a>
-                  <button type="button" class="btn btn-secondary" data-bs-dismiss="modal" th:text="#{close}"></button>
->>>>>>> 38979dd3
                 </div>
               </div>
             </div>
@@ -504,7 +368,7 @@
 
             <a href="swagger-ui/index.html" class="btn btn-sm btn-outline-primary mx-1" role="button"
               target="_blank">API</a>
-            <a href="https://github.com/Stirling-Tools/Stirling-PDF/releases"
+            <a th:if="${@shouldShow}" href="https://github.com/Stirling-Tools/Stirling-PDF/releases"
               class="btn btn-sm btn-outline-primary mx-1" id="update-btn" th:utext="#{settings.update}" role="button"
               target="_blank"></a>
           </div>
@@ -526,14 +390,19 @@
             <span id="zipThresholdValue" class="ms-2"></span>
           </div>
           <div class="form-check mb-3">
-            <input type="checkbox" id="boredWaiting">
+            <input type="checkbox" id="boredWaiting" th:title="#{settings.bored.help}">
             <label for="boredWaiting" th:text="#{bored}"></label>
           </div>
-          <a th:if="${@loginEnabled}" href="account" class="btn btn-sm btn-outline-primary" role="button"
+           <div class="form-check mb-3">
+            <input type="checkbox" id="cacheInputs" th:title="#{settings.cacheInputs.help}">
+            <label  for="cacheInputs" th:text="#{settings.cacheInputs.name}"></label>
+          </div>
+                  
+          <a th:if="${@loginEnabled and @activSecurity}" href="account" class="btn btn-sm btn-outline-primary" role="button"
             th:text="#{settings.accountSettings}" target="_blank">Account Settings</a>
         </div>
         <div class="modal-footer">
-          <a th:if="${@loginEnabled}" class="btn btn-danger" role="button" th:text="#{settings.signOut}"
+          <a th:if="${@loginEnabled and @activSecurity}" class="btn btn-danger" role="button" th:text="#{settings.signOut}"
             href="logout">Sign Out</a>
           <button type="button" class="btn btn-secondary" data-bs-dismiss="modal" th:text="#{close}"></button>
         </div>
