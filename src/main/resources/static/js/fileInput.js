--- conflicted
+++ resolved
@@ -80,20 +80,10 @@
     document.body.addEventListener('dragleave', dragleaveListener);
     document.body.addEventListener('drop', dropListener);
 
-<<<<<<< HEAD
-    console.log("Element Id: ", elementId);
-
-	$("#" + elementId).on("change", function(e) {
-	    allFiles = Array.from(e.target.files); 
-	    handleFileInputChange(this);
-	});
-
-=======
     $("#" + elementId).on("change", function(e) {
 	    allFiles = Array.from(e.target.files); 
 	    handleFileInputChange(this);
 	});
->>>>>>> 8bb9e5b2
 
     function handleFileInputChange(inputElement) {
         const files = allFiles;
@@ -103,7 +93,6 @@
         fileNames.forEach(fileName => {
             selectedFilesContainer.append("<div>" + fileName + "</div>");
         });
-        
         if (fileNames.length === 1) {
             $(inputElement).siblings(".custom-file-label").addClass("selected").html(fileNames[0]);
         } else if (fileNames.length > 1) {
