package stirling.software.SPDF.config.security;

import org.springframework.beans.factory.annotation.Autowired;
import org.springframework.beans.factory.annotation.Qualifier;
import org.springframework.context.annotation.Bean;
import org.springframework.context.annotation.Configuration;
import org.springframework.context.annotation.Lazy;
import org.springframework.security.authentication.dao.DaoAuthenticationProvider;
import org.springframework.security.config.annotation.method.configuration.EnableMethodSecurity;
import org.springframework.security.config.annotation.web.builders.HttpSecurity;
import org.springframework.security.config.annotation.web.configuration.EnableWebSecurity;
import org.springframework.security.core.userdetails.UserDetailsService;
import org.springframework.security.crypto.bcrypt.BCryptPasswordEncoder;
import org.springframework.security.crypto.password.PasswordEncoder;
import org.springframework.security.web.SecurityFilterChain;
import org.springframework.security.web.authentication.UsernamePasswordAuthenticationFilter;
import org.springframework.security.web.authentication.rememberme.PersistentTokenRepository;
import org.springframework.security.web.savedrequest.NullRequestCache;
import org.springframework.security.web.util.matcher.AntPathRequestMatcher;

import stirling.software.SPDF.repository.JPATokenRepositoryImpl;

@Configuration
@EnableWebSecurity()
@EnableMethodSecurity
public class SecurityConfiguration {

    @Autowired private UserDetailsService userDetailsService;

    @Bean
    public PasswordEncoder passwordEncoder() {
        return new BCryptPasswordEncoder();
    }

    @Autowired @Lazy private UserService userService;

    @Autowired
    @Qualifier("loginEnabled")
    public boolean loginEnabledValue;

    @Autowired private UserAuthenticationFilter userAuthenticationFilter;

    @Autowired private LoginAttemptService loginAttemptService;

    @Autowired private FirstLoginFilter firstLoginFilter;

    @Bean
<<<<<<< HEAD
    public SecurityFilterChain filterChain(HttpSecurity http) throws Exception  {
    	http.addFilterBefore(userAuthenticationFilter, UsernamePasswordAuthenticationFilter.class);
        
    	if(loginEnabledValue) {
    		
    		http.csrf(csrf -> csrf.disable());
    		http.addFilterBefore(rateLimitingFilter(), UsernamePasswordAuthenticationFilter.class);
    		http.addFilterAfter(firstLoginFilter, UsernamePasswordAuthenticationFilter.class);
	        http
	            .formLogin(formLogin -> formLogin
	                .loginPage("/login")
	                .successHandler(new CustomAuthenticationSuccessHandler())
	                .defaultSuccessUrl("/")
	                .failureHandler(new CustomAuthenticationFailureHandler(loginAttemptService))
	                .permitAll()
	            ).requestCache(requestCache -> requestCache
	                    .requestCache(new NullRequestCache())
	            	    )
	            .logout(logout -> logout
	            		.logoutRequestMatcher(new AntPathRequestMatcher("/logout"))
	                    .logoutSuccessUrl("/login?logout=true")
	                    .invalidateHttpSession(true)        // Invalidate session
	                    .deleteCookies("JSESSIONID", "remember-me") 
	            ).rememberMe(rememberMeConfigurer -> rememberMeConfigurer // Use the configurator directly
                    .key("uniqueAndSecret")
                    .tokenRepository(persistentTokenRepository())
                    .tokenValiditySeconds(1209600) // 2 weeks
                )
	            .authorizeHttpRequests(authz -> authz
	                    .requestMatchers(req ->  {
	                        String uri = req.getRequestURI();
	                        String contextPath = req.getContextPath();

	                        // Remove the context path from the URI
	                        String trimmedUri = uri.startsWith(contextPath) ? uri.substring(contextPath.length()) : uri;

	                        return trimmedUri.startsWith("/login") || trimmedUri.endsWith(".svg") || 
	                               trimmedUri.startsWith("/register") || trimmedUri.startsWith("/error") || 
	                               trimmedUri.startsWith("/images/") || trimmedUri.startsWith("/public/") || 
	                               trimmedUri.startsWith("/css/") || trimmedUri.startsWith("/js/")   ||
	                               trimmedUri.startsWith("/api/v1/info/status");
	                    }
	                    ).permitAll()
	                    .anyRequest().authenticated()
	                )
	            .userDetailsService(userDetailsService)
	            .authenticationProvider(authenticationProvider());
    	} else {
    		 http.csrf(csrf -> csrf.disable())
             .authorizeHttpRequests(authz -> authz
                 .anyRequest().permitAll()
             );
    	}
=======
    public SecurityFilterChain filterChain(HttpSecurity http) throws Exception {
        http.addFilterBefore(userAuthenticationFilter, UsernamePasswordAuthenticationFilter.class);

        if (loginEnabledValue) {

            http.csrf(csrf -> csrf.disable());
            http.addFilterBefore(rateLimitingFilter(), UsernamePasswordAuthenticationFilter.class);
            http.addFilterAfter(firstLoginFilter, UsernamePasswordAuthenticationFilter.class);
            http.formLogin(
                            formLogin ->
                                    formLogin
                                            .loginPage("/login")
                                            .successHandler(
                                                    new CustomAuthenticationSuccessHandler())
                                            .defaultSuccessUrl("/")
                                            .failureHandler(
                                                    new CustomAuthenticationFailureHandler(
                                                            loginAttemptService))
                                            .permitAll())
                    .requestCache(requestCache -> requestCache.requestCache(new NullRequestCache()))
                    .logout(
                            logout ->
                                    logout.logoutRequestMatcher(
                                                    new AntPathRequestMatcher("/logout"))
                                            .logoutSuccessUrl("/login?logout=true")
                                            .invalidateHttpSession(true) // Invalidate session
                                            .deleteCookies("JSESSIONID", "remember-me"))
                    .rememberMe(
                            rememberMeConfigurer ->
                                    rememberMeConfigurer // Use the configurator directly
                                            .key("uniqueAndSecret")
                                            .tokenRepository(persistentTokenRepository())
                                            .tokenValiditySeconds(1209600) // 2 weeks
                            )
                    .authorizeHttpRequests(
                            authz ->
                                    authz.requestMatchers(
                                                    req -> {
                                                        String uri = req.getRequestURI();
                                                        String contextPath = req.getContextPath();

                                                        // Remove the context path from the URI
                                                        String trimmedUri =
                                                                uri.startsWith(contextPath)
                                                                        ? uri.substring(
                                                                                contextPath
                                                                                        .length())
                                                                        : uri;

                                                        return trimmedUri.startsWith("/login")
                                                                || trimmedUri.endsWith(".svg")
                                                                || trimmedUri.startsWith(
                                                                        "/register")
                                                                || trimmedUri.startsWith("/error")
                                                                || trimmedUri.startsWith("/images/")
                                                                || trimmedUri.startsWith("/public/")
                                                                || trimmedUri.startsWith("/css/")
                                                                || trimmedUri.startsWith("/js/");
                                                    })
                                            .permitAll()
                                            .anyRequest()
                                            .authenticated())
                    .userDetailsService(userDetailsService)
                    .authenticationProvider(authenticationProvider());
        } else {
            http.csrf(csrf -> csrf.disable())
                    .authorizeHttpRequests(authz -> authz.anyRequest().permitAll());
        }
>>>>>>> 739dcc13
        return http.build();
    }

    @Bean
    public IPRateLimitingFilter rateLimitingFilter() {
        int maxRequestsPerIp = 1000000; // Example limit TODO add config level
        return new IPRateLimitingFilter(maxRequestsPerIp, maxRequestsPerIp);
    }

    @Bean
    public DaoAuthenticationProvider authenticationProvider() {
        DaoAuthenticationProvider authProvider = new DaoAuthenticationProvider();
        authProvider.setUserDetailsService(userDetailsService);
        authProvider.setPasswordEncoder(passwordEncoder());
        return authProvider;
    }

    @Bean
    public PersistentTokenRepository persistentTokenRepository() {
        return new JPATokenRepositoryImpl();
    }
}
<|MERGE_RESOLUTION|>--- conflicted
+++ resolved
@@ -1,193 +1,139 @@
-package stirling.software.SPDF.config.security;
-
-import org.springframework.beans.factory.annotation.Autowired;
-import org.springframework.beans.factory.annotation.Qualifier;
-import org.springframework.context.annotation.Bean;
-import org.springframework.context.annotation.Configuration;
-import org.springframework.context.annotation.Lazy;
-import org.springframework.security.authentication.dao.DaoAuthenticationProvider;
-import org.springframework.security.config.annotation.method.configuration.EnableMethodSecurity;
-import org.springframework.security.config.annotation.web.builders.HttpSecurity;
-import org.springframework.security.config.annotation.web.configuration.EnableWebSecurity;
-import org.springframework.security.core.userdetails.UserDetailsService;
-import org.springframework.security.crypto.bcrypt.BCryptPasswordEncoder;
-import org.springframework.security.crypto.password.PasswordEncoder;
-import org.springframework.security.web.SecurityFilterChain;
-import org.springframework.security.web.authentication.UsernamePasswordAuthenticationFilter;
-import org.springframework.security.web.authentication.rememberme.PersistentTokenRepository;
-import org.springframework.security.web.savedrequest.NullRequestCache;
-import org.springframework.security.web.util.matcher.AntPathRequestMatcher;
-
-import stirling.software.SPDF.repository.JPATokenRepositoryImpl;
-
-@Configuration
-@EnableWebSecurity()
-@EnableMethodSecurity
-public class SecurityConfiguration {
-
-    @Autowired private UserDetailsService userDetailsService;
-
-    @Bean
-    public PasswordEncoder passwordEncoder() {
-        return new BCryptPasswordEncoder();
-    }
-
-    @Autowired @Lazy private UserService userService;
-
-    @Autowired
-    @Qualifier("loginEnabled")
-    public boolean loginEnabledValue;
-
-    @Autowired private UserAuthenticationFilter userAuthenticationFilter;
-
-    @Autowired private LoginAttemptService loginAttemptService;
-
-    @Autowired private FirstLoginFilter firstLoginFilter;
-
-    @Bean
-<<<<<<< HEAD
-    public SecurityFilterChain filterChain(HttpSecurity http) throws Exception  {
-    	http.addFilterBefore(userAuthenticationFilter, UsernamePasswordAuthenticationFilter.class);
-        
-    	if(loginEnabledValue) {
-    		
-    		http.csrf(csrf -> csrf.disable());
-    		http.addFilterBefore(rateLimitingFilter(), UsernamePasswordAuthenticationFilter.class);
-    		http.addFilterAfter(firstLoginFilter, UsernamePasswordAuthenticationFilter.class);
-	        http
-	            .formLogin(formLogin -> formLogin
-	                .loginPage("/login")
-	                .successHandler(new CustomAuthenticationSuccessHandler())
-	                .defaultSuccessUrl("/")
-	                .failureHandler(new CustomAuthenticationFailureHandler(loginAttemptService))
-	                .permitAll()
-	            ).requestCache(requestCache -> requestCache
-	                    .requestCache(new NullRequestCache())
-	            	    )
-	            .logout(logout -> logout
-	            		.logoutRequestMatcher(new AntPathRequestMatcher("/logout"))
-	                    .logoutSuccessUrl("/login?logout=true")
-	                    .invalidateHttpSession(true)        // Invalidate session
-	                    .deleteCookies("JSESSIONID", "remember-me") 
-	            ).rememberMe(rememberMeConfigurer -> rememberMeConfigurer // Use the configurator directly
-                    .key("uniqueAndSecret")
-                    .tokenRepository(persistentTokenRepository())
-                    .tokenValiditySeconds(1209600) // 2 weeks
-                )
-	            .authorizeHttpRequests(authz -> authz
-	                    .requestMatchers(req ->  {
-	                        String uri = req.getRequestURI();
-	                        String contextPath = req.getContextPath();
-
-	                        // Remove the context path from the URI
-	                        String trimmedUri = uri.startsWith(contextPath) ? uri.substring(contextPath.length()) : uri;
-
-	                        return trimmedUri.startsWith("/login") || trimmedUri.endsWith(".svg") || 
-	                               trimmedUri.startsWith("/register") || trimmedUri.startsWith("/error") || 
-	                               trimmedUri.startsWith("/images/") || trimmedUri.startsWith("/public/") || 
-	                               trimmedUri.startsWith("/css/") || trimmedUri.startsWith("/js/")   ||
-	                               trimmedUri.startsWith("/api/v1/info/status");
-	                    }
-	                    ).permitAll()
-	                    .anyRequest().authenticated()
-	                )
-	            .userDetailsService(userDetailsService)
-	            .authenticationProvider(authenticationProvider());
-    	} else {
-    		 http.csrf(csrf -> csrf.disable())
-             .authorizeHttpRequests(authz -> authz
-                 .anyRequest().permitAll()
-             );
-    	}
-=======
-    public SecurityFilterChain filterChain(HttpSecurity http) throws Exception {
-        http.addFilterBefore(userAuthenticationFilter, UsernamePasswordAuthenticationFilter.class);
-
-        if (loginEnabledValue) {
-
-            http.csrf(csrf -> csrf.disable());
-            http.addFilterBefore(rateLimitingFilter(), UsernamePasswordAuthenticationFilter.class);
-            http.addFilterAfter(firstLoginFilter, UsernamePasswordAuthenticationFilter.class);
-            http.formLogin(
-                            formLogin ->
-                                    formLogin
-                                            .loginPage("/login")
-                                            .successHandler(
-                                                    new CustomAuthenticationSuccessHandler())
-                                            .defaultSuccessUrl("/")
-                                            .failureHandler(
-                                                    new CustomAuthenticationFailureHandler(
-                                                            loginAttemptService))
-                                            .permitAll())
-                    .requestCache(requestCache -> requestCache.requestCache(new NullRequestCache()))
-                    .logout(
-                            logout ->
-                                    logout.logoutRequestMatcher(
-                                                    new AntPathRequestMatcher("/logout"))
-                                            .logoutSuccessUrl("/login?logout=true")
-                                            .invalidateHttpSession(true) // Invalidate session
-                                            .deleteCookies("JSESSIONID", "remember-me"))
-                    .rememberMe(
-                            rememberMeConfigurer ->
-                                    rememberMeConfigurer // Use the configurator directly
-                                            .key("uniqueAndSecret")
-                                            .tokenRepository(persistentTokenRepository())
-                                            .tokenValiditySeconds(1209600) // 2 weeks
-                            )
-                    .authorizeHttpRequests(
-                            authz ->
-                                    authz.requestMatchers(
-                                                    req -> {
-                                                        String uri = req.getRequestURI();
-                                                        String contextPath = req.getContextPath();
-
-                                                        // Remove the context path from the URI
-                                                        String trimmedUri =
-                                                                uri.startsWith(contextPath)
-                                                                        ? uri.substring(
-                                                                                contextPath
-                                                                                        .length())
-                                                                        : uri;
-
-                                                        return trimmedUri.startsWith("/login")
-                                                                || trimmedUri.endsWith(".svg")
-                                                                || trimmedUri.startsWith(
-                                                                        "/register")
-                                                                || trimmedUri.startsWith("/error")
-                                                                || trimmedUri.startsWith("/images/")
-                                                                || trimmedUri.startsWith("/public/")
-                                                                || trimmedUri.startsWith("/css/")
-                                                                || trimmedUri.startsWith("/js/");
-                                                    })
-                                            .permitAll()
-                                            .anyRequest()
-                                            .authenticated())
-                    .userDetailsService(userDetailsService)
-                    .authenticationProvider(authenticationProvider());
-        } else {
-            http.csrf(csrf -> csrf.disable())
-                    .authorizeHttpRequests(authz -> authz.anyRequest().permitAll());
-        }
->>>>>>> 739dcc13
-        return http.build();
-    }
-
-    @Bean
-    public IPRateLimitingFilter rateLimitingFilter() {
-        int maxRequestsPerIp = 1000000; // Example limit TODO add config level
-        return new IPRateLimitingFilter(maxRequestsPerIp, maxRequestsPerIp);
-    }
-
-    @Bean
-    public DaoAuthenticationProvider authenticationProvider() {
-        DaoAuthenticationProvider authProvider = new DaoAuthenticationProvider();
-        authProvider.setUserDetailsService(userDetailsService);
-        authProvider.setPasswordEncoder(passwordEncoder());
-        return authProvider;
-    }
-
-    @Bean
-    public PersistentTokenRepository persistentTokenRepository() {
-        return new JPATokenRepositoryImpl();
-    }
-}
+package stirling.software.SPDF.config.security;
+
+import org.springframework.beans.factory.annotation.Autowired;
+import org.springframework.beans.factory.annotation.Qualifier;
+import org.springframework.context.annotation.Bean;
+import org.springframework.context.annotation.Configuration;
+import org.springframework.context.annotation.Lazy;
+import org.springframework.security.authentication.dao.DaoAuthenticationProvider;
+import org.springframework.security.config.annotation.method.configuration.EnableMethodSecurity;
+import org.springframework.security.config.annotation.web.builders.HttpSecurity;
+import org.springframework.security.config.annotation.web.configuration.EnableWebSecurity;
+import org.springframework.security.core.userdetails.UserDetailsService;
+import org.springframework.security.crypto.bcrypt.BCryptPasswordEncoder;
+import org.springframework.security.crypto.password.PasswordEncoder;
+import org.springframework.security.web.SecurityFilterChain;
+import org.springframework.security.web.authentication.UsernamePasswordAuthenticationFilter;
+import org.springframework.security.web.authentication.rememberme.PersistentTokenRepository;
+import org.springframework.security.web.savedrequest.NullRequestCache;
+import org.springframework.security.web.util.matcher.AntPathRequestMatcher;
+
+import stirling.software.SPDF.repository.JPATokenRepositoryImpl;
+
+@Configuration
+@EnableWebSecurity()
+@EnableMethodSecurity
+public class SecurityConfiguration {
+
+    @Autowired private UserDetailsService userDetailsService;
+
+    @Bean
+    public PasswordEncoder passwordEncoder() {
+        return new BCryptPasswordEncoder();
+    }
+
+    @Autowired @Lazy private UserService userService;
+
+    @Autowired
+    @Qualifier("loginEnabled")
+    public boolean loginEnabledValue;
+
+    @Autowired private UserAuthenticationFilter userAuthenticationFilter;
+
+    @Autowired private LoginAttemptService loginAttemptService;
+
+    @Autowired private FirstLoginFilter firstLoginFilter;
+
+    @Bean
+    public SecurityFilterChain filterChain(HttpSecurity http) throws Exception {
+        http.addFilterBefore(userAuthenticationFilter, UsernamePasswordAuthenticationFilter.class);
+
+        if (loginEnabledValue) {
+
+            http.csrf(csrf -> csrf.disable());
+            http.addFilterBefore(rateLimitingFilter(), UsernamePasswordAuthenticationFilter.class);
+            http.addFilterAfter(firstLoginFilter, UsernamePasswordAuthenticationFilter.class);
+            http.formLogin(
+                            formLogin ->
+                                    formLogin
+                                            .loginPage("/login")
+                                            .successHandler(
+                                                    new CustomAuthenticationSuccessHandler())
+                                            .defaultSuccessUrl("/")
+                                            .failureHandler(
+                                                    new CustomAuthenticationFailureHandler(
+                                                            loginAttemptService))
+                                            .permitAll())
+                    .requestCache(requestCache -> requestCache.requestCache(new NullRequestCache()))
+                    .logout(
+                            logout ->
+                                    logout.logoutRequestMatcher(
+                                                    new AntPathRequestMatcher("/logout"))
+                                            .logoutSuccessUrl("/login?logout=true")
+                                            .invalidateHttpSession(true) // Invalidate session
+                                            .deleteCookies("JSESSIONID", "remember-me"))
+                    .rememberMe(
+                            rememberMeConfigurer ->
+                                    rememberMeConfigurer // Use the configurator directly
+                                            .key("uniqueAndSecret")
+                                            .tokenRepository(persistentTokenRepository())
+                                            .tokenValiditySeconds(1209600) // 2 weeks
+                            )
+                    .authorizeHttpRequests(
+                            authz ->
+                                    authz.requestMatchers(
+                                                    req -> {
+                                                        String uri = req.getRequestURI();
+                                                        String contextPath = req.getContextPath();
+
+                                                        // Remove the context path from the URI
+                                                        String trimmedUri =
+                                                                uri.startsWith(contextPath)
+                                                                        ? uri.substring(
+                                                                                contextPath
+                                                                                        .length())
+                                                                        : uri;
+
+                                                        return trimmedUri.startsWith("/login")
+                                                                || trimmedUri.endsWith(".svg")
+                                                                || trimmedUri.startsWith(
+                                                                        "/register")
+                                                                || trimmedUri.startsWith("/error")
+                                                                || trimmedUri.startsWith("/images/")
+                                                                || trimmedUri.startsWith("/public/")
+                                                                || trimmedUri.startsWith("/css/")
+                                                                || trimmedUri.startsWith("/js/") ||
+	                                                                 trimmedUri.startsWith("/api/v1/info/status");
+                                                    })
+                                            .permitAll()
+                                            .anyRequest()
+                                            .authenticated())
+                    .userDetailsService(userDetailsService)
+                    .authenticationProvider(authenticationProvider());
+        } else {
+            http.csrf(csrf -> csrf.disable())
+                    .authorizeHttpRequests(authz -> authz.anyRequest().permitAll());
+        }
+
+        return http.build();
+    }
+
+    @Bean
+    public IPRateLimitingFilter rateLimitingFilter() {
+        int maxRequestsPerIp = 1000000; // Example limit TODO add config level
+        return new IPRateLimitingFilter(maxRequestsPerIp, maxRequestsPerIp);
+    }
+
+    @Bean
+    public DaoAuthenticationProvider authenticationProvider() {
+        DaoAuthenticationProvider authProvider = new DaoAuthenticationProvider();
+        authProvider.setUserDetailsService(userDetailsService);
+        authProvider.setPasswordEncoder(passwordEncoder());
+        return authProvider;
+    }
+
+    @Bean
+    public PersistentTokenRepository persistentTokenRepository() {
+        return new JPATokenRepositoryImpl();
+    }
+}