package stirling.software.SPDF.config;

import java.io.IOException;

import org.springframework.beans.factory.annotation.Autowired;
import org.springframework.stereotype.Component;
import org.springframework.web.filter.OncePerRequestFilter;

import io.micrometer.core.instrument.Counter;
import io.micrometer.core.instrument.MeterRegistry;

import jakarta.servlet.FilterChain;
import jakarta.servlet.ServletException;
import jakarta.servlet.http.HttpServletRequest;
import jakarta.servlet.http.HttpServletResponse;

@Component
public class MetricsFilter extends OncePerRequestFilter {

    private final MeterRegistry meterRegistry;

    @Autowired
    public MetricsFilter(MeterRegistry meterRegistry) {
        this.meterRegistry = meterRegistry;
    }

    @Override
    protected void doFilterInternal(
            HttpServletRequest request, HttpServletResponse response, FilterChain filterChain)
            throws ServletException, IOException {
        String uri = request.getRequestURI();
<<<<<<< HEAD
        // Ignore static resources
        if (!(uri.startsWith("/api/v1/info") || uri.startsWith("/js") || uri.startsWith("api-docs") || uri.endsWith("robots.txt") || uri.startsWith("/images") || uri.endsWith(".png") || uri.endsWith(".ico") || uri.endsWith(".css") || uri.endsWith(".svg")|| uri.endsWith(".js") || uri.contains("swagger"))) {
            Counter counter = Counter.builder("http.requests")
                    .tag("uri", uri)
                    .tag("method", request.getMethod())
                    .register(meterRegistry);

            counter.increment();
=======

        // System.out.println("uri="+uri + ", method=" + request.getMethod() );
        // Ignore static resources
        if (!(uri.startsWith("/js")
                || uri.startsWith("/v1/api-docs")
                || uri.endsWith("robots.txt")
                || uri.startsWith("/images")
                || uri.startsWith("/images")
                || uri.endsWith(".png")
                || uri.endsWith(".ico")
                || uri.endsWith(".css")
                || uri.endsWith(".map")
                || uri.endsWith(".svg")
                || uri.endsWith(".js")
                || uri.contains("swagger")
                || uri.startsWith("/api/v1/info")
                || uri.startsWith("/site.webmanifest")
                || uri.startsWith("/fonts")
                || uri.startsWith("/pdfjs"))) {

            Counter counter =
                    Counter.builder("http.requests")
                            .tag("uri", uri)
                            .tag("method", request.getMethod())
                            .register(meterRegistry);

            counter.increment();
            // System.out.println("Counted");
>>>>>>> 7572db9b
        }

        filterChain.doFilter(request, response);
    }
}
<|MERGE_RESOLUTION|>--- conflicted
+++ resolved
@@ -1,75 +1,63 @@
-package stirling.software.SPDF.config;
-
-import java.io.IOException;
-
-import org.springframework.beans.factory.annotation.Autowired;
-import org.springframework.stereotype.Component;
-import org.springframework.web.filter.OncePerRequestFilter;
-
-import io.micrometer.core.instrument.Counter;
-import io.micrometer.core.instrument.MeterRegistry;
-
-import jakarta.servlet.FilterChain;
-import jakarta.servlet.ServletException;
-import jakarta.servlet.http.HttpServletRequest;
-import jakarta.servlet.http.HttpServletResponse;
-
-@Component
-public class MetricsFilter extends OncePerRequestFilter {
-
-    private final MeterRegistry meterRegistry;
-
-    @Autowired
-    public MetricsFilter(MeterRegistry meterRegistry) {
-        this.meterRegistry = meterRegistry;
-    }
-
-    @Override
-    protected void doFilterInternal(
-            HttpServletRequest request, HttpServletResponse response, FilterChain filterChain)
-            throws ServletException, IOException {
-        String uri = request.getRequestURI();
-<<<<<<< HEAD
-        // Ignore static resources
-        if (!(uri.startsWith("/api/v1/info") || uri.startsWith("/js") || uri.startsWith("api-docs") || uri.endsWith("robots.txt") || uri.startsWith("/images") || uri.endsWith(".png") || uri.endsWith(".ico") || uri.endsWith(".css") || uri.endsWith(".svg")|| uri.endsWith(".js") || uri.contains("swagger"))) {
-            Counter counter = Counter.builder("http.requests")
-                    .tag("uri", uri)
-                    .tag("method", request.getMethod())
-                    .register(meterRegistry);
-
-            counter.increment();
-=======
-
-        // System.out.println("uri="+uri + ", method=" + request.getMethod() );
-        // Ignore static resources
-        if (!(uri.startsWith("/js")
-                || uri.startsWith("/v1/api-docs")
-                || uri.endsWith("robots.txt")
-                || uri.startsWith("/images")
-                || uri.startsWith("/images")
-                || uri.endsWith(".png")
-                || uri.endsWith(".ico")
-                || uri.endsWith(".css")
-                || uri.endsWith(".map")
-                || uri.endsWith(".svg")
-                || uri.endsWith(".js")
-                || uri.contains("swagger")
-                || uri.startsWith("/api/v1/info")
-                || uri.startsWith("/site.webmanifest")
-                || uri.startsWith("/fonts")
-                || uri.startsWith("/pdfjs"))) {
-
-            Counter counter =
-                    Counter.builder("http.requests")
-                            .tag("uri", uri)
-                            .tag("method", request.getMethod())
-                            .register(meterRegistry);
-
-            counter.increment();
-            // System.out.println("Counted");
->>>>>>> 7572db9b
-        }
-
-        filterChain.doFilter(request, response);
-    }
-}
+package stirling.software.SPDF.config;
+
+import java.io.IOException;
+
+import org.springframework.beans.factory.annotation.Autowired;
+import org.springframework.stereotype.Component;
+import org.springframework.web.filter.OncePerRequestFilter;
+
+import io.micrometer.core.instrument.Counter;
+import io.micrometer.core.instrument.MeterRegistry;
+
+import jakarta.servlet.FilterChain;
+import jakarta.servlet.ServletException;
+import jakarta.servlet.http.HttpServletRequest;
+import jakarta.servlet.http.HttpServletResponse;
+
+@Component
+public class MetricsFilter extends OncePerRequestFilter {
+
+    private final MeterRegistry meterRegistry;
+
+    @Autowired
+    public MetricsFilter(MeterRegistry meterRegistry) {
+        this.meterRegistry = meterRegistry;
+    }
+
+    @Override
+    protected void doFilterInternal(
+            HttpServletRequest request, HttpServletResponse response, FilterChain filterChain)
+            throws ServletException, IOException {
+        String uri = request.getRequestURI();
+
+        // System.out.println("uri="+uri + ", method=" + request.getMethod() );
+        // Ignore static resources
+        if (!(uri.startsWith("/js")
+                || uri.startsWith("/v1/api-docs")
+                || uri.endsWith("robots.txt")
+                || uri.startsWith("/images")
+                || uri.startsWith("/images")
+                || uri.endsWith(".png")
+                || uri.endsWith(".ico")
+                || uri.endsWith(".css")
+                || uri.endsWith(".map")
+                || uri.endsWith(".svg")
+                || uri.endsWith(".js")
+                || uri.contains("swagger")
+                || uri.startsWith("/api/v1/info")
+                || uri.startsWith("/site.webmanifest")
+                || uri.startsWith("/fonts")
+                || uri.startsWith("/pdfjs"))) {
+
+            Counter counter =
+                    Counter.builder("http.requests")
+                            .tag("uri", uri)
+                            .tag("method", request.getMethod())
+                            .register(meterRegistry);
+
+            counter.increment();
+        }
+
+        filterChain.doFilter(request, response);
+    }
+}