package stirling.software.SPDF.controller.api.security;

import java.io.IOException;

import org.apache.pdfbox.pdmodel.PDDocument;
import org.apache.pdfbox.pdmodel.encryption.AccessPermission;
import org.apache.pdfbox.pdmodel.encryption.StandardProtectionPolicy;
import org.slf4j.Logger;
import org.slf4j.LoggerFactory;
import org.springframework.beans.factory.annotation.Autowired;
import org.springframework.http.ResponseEntity;
import org.springframework.web.bind.annotation.ModelAttribute;
import org.springframework.web.bind.annotation.PostMapping;
import org.springframework.web.bind.annotation.RequestMapping;
import org.springframework.web.bind.annotation.RestController;
import org.springframework.web.multipart.MultipartFile;

import io.github.pixee.security.Filenames;
import io.swagger.v3.oas.annotations.Operation;
import io.swagger.v3.oas.annotations.tags.Tag;

import stirling.software.SPDF.model.api.security.AddPasswordRequest;
import stirling.software.SPDF.model.api.security.PDFPasswordRequest;
import stirling.software.SPDF.service.CustomPDDocumentFactory;
import stirling.software.SPDF.utils.WebResponseUtils;

@RestController
@RequestMapping("/api/v1/security")
@Tag(name = "Security", description = "Security APIs")
public class PasswordController {

    private static final Logger logger = LoggerFactory.getLogger(PasswordController.class);

    private final CustomPDDocumentFactory pdfDocumentFactory;

    @Autowired
    public PasswordController(CustomPDDocumentFactory pdfDocumentFactory) {
        this.pdfDocumentFactory = pdfDocumentFactory;
    }

    @PostMapping(consumes = "multipart/form-data", value = "/remove-password")
    @Operation(
            summary = "Remove password from a PDF file",
            description =
                    "This endpoint removes the password from a protected PDF file. Users need to provide the existing password. Input:PDF Output:PDF Type:SISO")
    public ResponseEntity<byte[]> removePassword(@ModelAttribute PDFPasswordRequest request)
            throws IOException {
        MultipartFile fileInput = request.getFileInput();
        String password = request.getPassword();
        PDDocument document = pdfDocumentFactory.load(fileInput, password);
        document.setAllSecurityToBeRemoved(true);
        return WebResponseUtils.pdfDocToWebResponse(
                document,
                Filenames.toSimpleFileName(fileInput.getOriginalFilename())
                                .replaceFirst("[.][^.]+$", "")
                        + "_password_removed.pdf");
    }

    @PostMapping(consumes = "multipart/form-data", value = "/add-password")
    @Operation(
            summary = "Add password to a PDF file",
            description =
                    "This endpoint adds password protection to a PDF file. Users can specify a set of permissions that should be applied to the file. Input:PDF Output:PDF")
    public ResponseEntity<byte[]> addPassword(@ModelAttribute AddPasswordRequest request)
            throws IOException {
        MultipartFile fileInput = request.getFileInput();
        String ownerPassword = request.getOwnerPassword();
        String password = request.getPassword();
        int keyLength = request.getKeyLength();
        boolean canAssembleDocument = request.isCanAssembleDocument();
        boolean canExtractContent = request.isCanExtractContent();
        boolean canExtractForAccessibility = request.isCanExtractForAccessibility();
        boolean canFillInForm = request.isCanFillInForm();
        boolean canModify = request.isCanModify();
        boolean canModifyAnnotations = request.isCanModifyAnnotations();
        boolean canPrint = request.isCanPrint();
        boolean canPrintFaithful = request.isCanPrintFaithful();
<<<<<<< HEAD

        PDDocument document = pdfDocumentFactory.load(fileInput);
=======
        PDDocument document = Loader.loadPDF(fileInput.getBytes());
>>>>>>> f4082e3f
        AccessPermission ap = new AccessPermission();
        ap.setCanAssembleDocument(!canAssembleDocument);
        ap.setCanExtractContent(!canExtractContent);
        ap.setCanExtractForAccessibility(!canExtractForAccessibility);
        ap.setCanFillInForm(!canFillInForm);
        ap.setCanModify(!canModify);
        ap.setCanModifyAnnotations(!canModifyAnnotations);
        ap.setCanPrint(!canPrint);
        ap.setCanPrintFaithful(!canPrintFaithful);
        StandardProtectionPolicy spp = new StandardProtectionPolicy(ownerPassword, password, ap);

        if (!"".equals(ownerPassword) || !"".equals(password)) {
            spp.setEncryptionKeyLength(keyLength);
        }
        spp.setPermissions(ap);
        document.protect(spp);

        if ("".equals(ownerPassword) && "".equals(password))
            return WebResponseUtils.pdfDocToWebResponse(
                    document,
                    Filenames.toSimpleFileName(fileInput.getOriginalFilename())
                                    .replaceFirst("[.][^.]+$", "")
                            + "_permissions.pdf");
        return WebResponseUtils.pdfDocToWebResponse(
                document,
                Filenames.toSimpleFileName(fileInput.getOriginalFilename())
                                .replaceFirst("[.][^.]+$", "")
                        + "_passworded.pdf");
    }
}<|MERGE_RESOLUTION|>--- conflicted
+++ resolved
@@ -39,10 +39,7 @@
     }
 
     @PostMapping(consumes = "multipart/form-data", value = "/remove-password")
-    @Operation(
-            summary = "Remove password from a PDF file",
-            description =
-                    "This endpoint removes the password from a protected PDF file. Users need to provide the existing password. Input:PDF Output:PDF Type:SISO")
+    @Operation(summary = "Remove password from a PDF file", description = "This endpoint removes the password from a protected PDF file. Users need to provide the existing password. Input:PDF Output:PDF Type:SISO")
     public ResponseEntity<byte[]> removePassword(@ModelAttribute PDFPasswordRequest request)
             throws IOException {
         MultipartFile fileInput = request.getFileInput();
@@ -52,15 +49,12 @@
         return WebResponseUtils.pdfDocToWebResponse(
                 document,
                 Filenames.toSimpleFileName(fileInput.getOriginalFilename())
-                                .replaceFirst("[.][^.]+$", "")
+                        .replaceFirst("[.][^.]+$", "")
                         + "_password_removed.pdf");
     }
 
     @PostMapping(consumes = "multipart/form-data", value = "/add-password")
-    @Operation(
-            summary = "Add password to a PDF file",
-            description =
-                    "This endpoint adds password protection to a PDF file. Users can specify a set of permissions that should be applied to the file. Input:PDF Output:PDF")
+    @Operation(summary = "Add password to a PDF file", description = "This endpoint adds password protection to a PDF file. Users can specify a set of permissions that should be applied to the file. Input:PDF Output:PDF")
     public ResponseEntity<byte[]> addPassword(@ModelAttribute AddPasswordRequest request)
             throws IOException {
         MultipartFile fileInput = request.getFileInput();
@@ -75,12 +69,8 @@
         boolean canModifyAnnotations = request.isCanModifyAnnotations();
         boolean canPrint = request.isCanPrint();
         boolean canPrintFaithful = request.isCanPrintFaithful();
-<<<<<<< HEAD
 
         PDDocument document = pdfDocumentFactory.load(fileInput);
-=======
-        PDDocument document = Loader.loadPDF(fileInput.getBytes());
->>>>>>> f4082e3f
         AccessPermission ap = new AccessPermission();
         ap.setCanAssembleDocument(!canAssembleDocument);
         ap.setCanExtractContent(!canExtractContent);
@@ -102,12 +92,12 @@
             return WebResponseUtils.pdfDocToWebResponse(
                     document,
                     Filenames.toSimpleFileName(fileInput.getOriginalFilename())
-                                    .replaceFirst("[.][^.]+$", "")
+                            .replaceFirst("[.][^.]+$", "")
                             + "_permissions.pdf");
         return WebResponseUtils.pdfDocToWebResponse(
                 document,
                 Filenames.toSimpleFileName(fileInput.getOriginalFilename())
-                                .replaceFirst("[.][^.]+$", "")
+                        .replaceFirst("[.][^.]+$", "")
                         + "_passworded.pdf");
     }
 }