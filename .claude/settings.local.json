--- conflicted
+++ resolved
@@ -7,17 +7,11 @@
       "Bash(grep:*)",
       "Bash(cat:*)",
       "Bash(find:*)",
-<<<<<<< HEAD
-      "Bash(npm test)",
-      "Bash(npm test:*)",
-      "Bash(ls:*)"
-=======
       "Bash(grep:*)",
       "Bash(rg:*)",
       "Bash(strings:*)",
       "Bash(pkill:*)",
       "Bash(true)"
->>>>>>> 12ad8211
     ],
     "deny": []
   }
