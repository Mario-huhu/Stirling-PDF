--- conflicted
+++ resolved
@@ -11,12 +11,9 @@
       "Bash(npm test:*)",
       "Bash(ls:*)",
       "Bash(npx tsc:*)",
-<<<<<<< HEAD
       "Bash(node:*)",
-      "Bash(npm run dev:*)"
-=======
+      "Bash(npm run dev:*)",
       "Bash(sed:*)"
->>>>>>> c1b79115
     ],
     "deny": [],
     "defaultMode": "acceptEdits"
