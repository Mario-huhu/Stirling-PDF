--- conflicted
+++ resolved
@@ -43,12 +43,9 @@
                     "Prepare-pdfs-for-email.json",
                     "split-rotate-auto-rename.json");
 
-<<<<<<< HEAD
-=======
     private static final String DEFAULT_WEBUI_CONFIGS_DIR = "defaultWebUIConfigs";
     private static final String PYTHON_SCRIPTS_DIR = "python";
 
->>>>>>> ae5e8772
     public static File convertMultipartFileToFile(MultipartFile multipartFile) throws IOException {
         String customTempDir = System.getenv("STIRLING_TEMPFILES_DIRECTORY");
         if (customTempDir == null || customTempDir.isEmpty()) {
@@ -458,8 +455,6 @@
         }
     }
 
-<<<<<<< HEAD
-=======
     /**
      * Extracts the default pipeline configurations from the classpath to the installation path.
      * Creates directories if needed and copies default JSON files.
@@ -502,7 +497,6 @@
      * @throws IllegalArgumentException if the script name is invalid or not allowed
      * @throws IOException if an I/O error occurs
      */
->>>>>>> ae5e8772
     public static Path extractScript(String scriptName) throws IOException {
         // Validate input
         if (scriptName == null || scriptName.trim().isEmpty()) {
