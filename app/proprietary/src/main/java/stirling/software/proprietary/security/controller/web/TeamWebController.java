--- conflicted
+++ resolved
@@ -33,14 +33,10 @@
     private final SessionRepository sessionRepository;
     private final UserRepository userRepository;
 
-<<<<<<< HEAD
-    @GetMapping
-    @PreAuthorize("@roleBasedAuthorizationService.canManageAllUsers()")
-=======
     @Deprecated
     // @GetMapping
     @PreAuthorize("hasRole('ROLE_ADMIN')")
->>>>>>> 768ece69
+
     public String listTeams(HttpServletRequest request, Model model) {
         // Get teams with user counts using a DTO projection
         List<TeamWithUserCountDTO> allTeamsWithCounts = teamRepository.findAllTeamsWithUserCount();
@@ -90,14 +86,9 @@
         return "accounts/teams";
     }
 
-<<<<<<< HEAD
-    @GetMapping("/{id}")
-    @PreAuthorize("@roleBasedAuthorizationService.canManageAllUsers()")
-=======
     @Deprecated
     // @GetMapping("/{id}")
     @PreAuthorize("hasRole('ROLE_ADMIN')")
->>>>>>> 768ece69
     public String viewTeamDetails(
             HttpServletRequest request, @PathVariable("id") Long id, Model model) {
         // Get the team
