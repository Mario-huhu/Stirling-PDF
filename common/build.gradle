--- conflicted
+++ resolved
@@ -11,8 +11,5 @@
     api 'jakarta.servlet:jakarta.servlet-api:6.1.0'
     api 'org.snakeyaml:snakeyaml-engine:2.9'
     api "org.springdoc:springdoc-openapi-starter-webmvc-ui:2.8.8"
-<<<<<<< HEAD
-=======
     api 'jakarta.mail:jakarta.mail-api:2.1.3'
->>>>>>> c7d6a063
 }