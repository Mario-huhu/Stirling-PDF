
import { PdfFile } from '../../wrappers/PdfFile';
import { PDFPageProxy } from "pdfjs-dist/types/src/display/api.js";
import { Image, ImageKind } from 'image-js';

import { getImagesOnPage, PDFJSImage } from "./getImagesOnPage.js";

export async function detectEmptyPages(file: PdfFile, whiteThreashold: number): Promise<number[]> {
    const pdfDoc = await file.pdfJsDocument;

    const emptyPages: number[] = [];
    for (let i = 1; i <= pdfDoc.numPages; i++) {
        const page = await pdfDoc.getPage(i);
        console.log("Checking page " + i);

        if(!await hasText(page)) {
            console.log(`Found text on Page ${i}, page is not empty`);
            continue;
        }

        if(!await areImagesBlank(page, whiteThreashold)) {
            console.log(`Found non white image on Page ${i}, page is not empty`);
            continue;
        }

        console.log(`Page ${i} is empty.`);
        emptyPages.push(i - 1);
    }
    return emptyPages;
}

async function hasText(page: PDFPageProxy): Promise<boolean> {
    const textContent = await page.getTextContent();
    return textContent.items.length === 0;
}

async function areImagesBlank(page: PDFPageProxy, threshold: number): Promise<boolean> {
    const images = await getImagesOnPage(page);
    for (const image of images) {
        if(!await isImageBlank(image as any, threshold))
            return false;
    }
    return true;
}

// TODO: Fix this function
async function isImageBlank(image: PDFJSImage, threshold: number): Promise<boolean> {
<<<<<<< HEAD
    var img = new Image(image.width, image.height, image.data, { kind: "RGB" as ImageKind }); // TODO: Maybe respect image.kind and convert accordingly, needs to be tested with a pdf with alpha-image
=======
    var img = new Image(image.width, image.height, image.data, { kind: "RGB" as ImageKind });
>>>>>>> abf9278b
    var grey = img.grey();
    var mean = grey.getMean();
    return mean[0] <= threshold;
}<|MERGE_RESOLUTION|>--- conflicted
+++ resolved
@@ -45,11 +45,7 @@
 
 // TODO: Fix this function
 async function isImageBlank(image: PDFJSImage, threshold: number): Promise<boolean> {
-<<<<<<< HEAD
     var img = new Image(image.width, image.height, image.data, { kind: "RGB" as ImageKind }); // TODO: Maybe respect image.kind and convert accordingly, needs to be tested with a pdf with alpha-image
-=======
-    var img = new Image(image.width, image.height, image.data, { kind: "RGB" as ImageKind });
->>>>>>> abf9278b
     var grey = img.grey();
     var mean = grey.getMean();
     return mean[0] <= threshold;
