--- conflicted
+++ resolved
@@ -26,11 +26,7 @@
       run: ./gradlew generateOpenApiDocs
 
     - name: Upload Swagger Documentation to SwaggerHub
-<<<<<<< HEAD
-      run: ./gradlew swaggerhubUpload
-=======
       run: |
         curl -X PUT -H "Authorization: ${SWAGGERHUB_API_KEY}" -H "Content-Type: application/json" -d @./SwaggerDoc.json "https://api.swaggerhub.com/apis/Frooodle/Stirling-PDF/${{ steps.versionNumber.outputs.versionNumber }}?isPrivate=false&force=true"
->>>>>>> a4bc67ff
       env:
         SWAGGERHUB_API_KEY: ${{ secrets.SWAGGERHUB_API_KEY }}