<!DOCTYPE html>
<html th:lang="${#locale.language}" th:dir="#{language.direction}" th:data-language="${#locale.toString()}"
  xmlns:th="https://www.thymeleaf.org">

<head>
  <th:block th:insert="~{fragments/common :: head(title='')}"></th:block>
</head>

<body>
<<<<<<< HEAD
  <div class="page-container" style="max-height:100vh;">
=======
  <div class="page-container" style="height:98vh; max-height:98vh; overflow-x:hidden;">
>>>>>>> 61584540
    <th:block th:insert="~{fragments/navbar.html :: navbar}"></th:block>
    <div style="transform-origin: center top; flex:0 1 auto; display:flex; flex-direction:column; align-items:center; justify-content:flex-start;" id="scale-wrap">
      <br class="d-md-none">
      <!-- Features -->
      <script th:src="@{'/js/homecard.js'}"></script>
      <div style="
      width: 100%;
      display: flex;
      flex-direction: column;"
      >
        <div>
          <br>
          <div style="justify-content: center; display: flex;">
            <div style="margin:0 3rem">
              <div>
                <div
                  style="display:flex; flex-direction: column; justify-content: center; width:100%; margin-bottom:1rem">
                  <div style="width:fit-content; margin: 0 auto; padding: 0 3rem">
                    <div class="lead fs-4"
                      th:text="${@homeText != 'null' and @homeText != null and @homeText != ''} ? ${@homeText} : #{home.desc}">
                  </div>
                  </div>
                  <div id="groupRecent" style="width: fit-content; margin: 0 auto">
                    <div
                      th:replace="~{fragments/featureGroupHeader :: featureGroupHeader(groupTitle=#{navbar.recent})}">
                    </div>
                    <div class="recent-features">
                      <div class="newfeature"
                        th:insert="~{fragments/navbarEntry :: navbarEntry('add-attachments', 'attachment', 'home.attachments.title', 'home.attachments.desc', 'attachments.tags', 'other')}">
                      </div>
                      <div class="newfeature"
                        th:insert="~{fragments/navbarEntry :: navbarEntry('fake-scan', 'scanner', 'fakeScan.title', 'fakeScan.description', 'fakeScan.tags', 'advance')}">
                      </div>
                      <div class="newfeature"
                        th:insert="~{fragments/navbarEntry :: navbarEntry('compress-pdf', 'zoom_in_map', 'home.compressPdfs.title', 'home.compressPdfs.desc', 'compressPDFs.tags', 'advance')}">
                      </div>
                      <div class="newfeature"
                        th:insert="~{fragments/navbarEntry :: navbarEntry('edit-table-of-contents', 'bookmark_add', 'home.editTableOfContents.title', 'home.editTableOfContents.desc', 'editTableOfContents.tags', 'advance')}">
                      </div>
                    </div>
                  </div>
                </div>

              </div>
              <div style="display: flex; align-items: center; gap: 0.5rem;">
                <input type="text" id="searchBar" onkeyup="filterCards()" th:placeholder="#{home.searchBar}" autofocus>
              </div>

              <div style="display: flex; column-gap: 3rem; flex-wrap: wrap; margin-left:1rem">
                <div
                  style="height:2.5rem;  display: flex; align-items: center; cursor: pointer; justify-content: center;">
                  <label for="sort-options" th:text="#{home.sortBy}">Sort by:</label>
                  <select id="sort-options" style="border:none;">
                    <option value="alphabetical" th:text="#{home.alphabetical}"> </option>
                    <!-- <option value="personal">Your most used</option> -->
                    <option value="global" th:text="#{home.globalPopularity}"></option>
                    <!-- <option value="server">Popularity in organisation</option> -->
                  </select>
                </div>
                <div
                  style="display: flex; align-items: center; flex-wrap: wrap; align-content: flex-start; width: fit-content; max-width: 100%; gap:2rem;  justify-content: center;" >
                  <div th:title="#{home.setFavorites}" style="display: flex; align-items: center; cursor: pointer;"
                    onclick="toggleFavoritesMode()">
                    <span class="material-symbols-rounded toggle-favourites"
                      style="font-size: 2rem;  margin-left: 0.2rem;">
                      star
                    </span>
                  </div>
                  <div onclick="toggleFavoritesView()" th:title="#{home.hideFavorites}" id="favouritesVisibility"
                    style="display: flex; align-items: center; cursor: pointer;">
                    <span id="toggle-favourites-icon" class="material-symbols-rounded toggle-favourites"
                      style="font-size: 2rem;  margin-left: 0.2rem;">
                      visibility
                    </span>
                  </div>
                  <a th:if="${@shouldShow}" href="https://github.com/Stirling-Tools/Stirling-PDF/releases"
                    target="_blank" id="update-link" rel="noopener" th:title="#{settings.update}"
                    style="text-decoration: none; color: inherit; cursor: pointer; display: flex; align-items: center;">
                    <span class="material-symbols-rounded toggle-favourites"
                      style="font-size: 2rem; margin-left: 0.2rem;">
                      update
                    </span>
                  </a>
                </div>

              </div>
            </div>
          </div>
        </div>
        <div>
        </div>
        <div style="width:100%; overflow-x:visible;">
        <div class="features-container" style="  border-top: 1px;
        border-top-style: solid;
        border-color: var(--md-nav-color-on-seperator);
        margin-top: 1rem;
      ">
          <div class="feature-rows">
            <div id="groupFavorites" class="feature-group">
              <div th:replace="~{fragments/featureGroupHeader :: featureGroupHeader(groupTitle=#{navbar.favorite})}">
              </div>
              <div class="nav-group-container">
              </div>
            </div>
            <th:block th:insert="~{fragments/navElements.html :: navElements}"></th:block>
          </div>

        </div>
<<<<<<< HEAD
</div>
=======

>>>>>>> 61584540
      </div>   
          <th:block th:insert="~{fragments/footer.html :: footer}"></th:block>
    </div>
  </div>


  <!-- Survey Modal -->
  <div class="modal fade" id="surveyModal" tabindex="-1" role="dialog" aria-labelledby="surveyModalLabel"
    aria-hidden="true">
    <div class="modal-dialog modal-dialog-centered modal-lg" role="document">
      <div class="modal-content">
        <div class="modal-header">
          <h5 class="modal-title" id="surveyModalLabel" th:text="#{survey.title}">Stirling-PDF Survey</h5>
          <button type="button" class="btn-close" data-bs-dismiss="modal" aria-label="Close"></button>
        </div>
        <div class="modal-body">
		<p th:text="#{survey.meeting.1}">If you're using Stirling PDF at work, we'd love to speak to you. We're offering free technical support in exchange for a 15 minute user discovery session.</p>
		<p th:text="#{survey.meeting.2}">This is a chance to:</p>
		<p><span>🛠️</span><span th:text="#{survey.meeting.3}">Get help with deployment, integrations, or troubleshooting</span></p>
		<p><span>📢</span><span th:text="#{survey.meeting.4}">Provide direct feedback on performance, edge cases, and feature gaps</span></p>
		<p><span>🔍</span><span th:text="#{survey.meeting.5}">Help us refine Stirling PDF for real-world enterprise use</span></p>
		<p th:text="#{survey.meeting.6}">If you're interested, you can book time with our team directly.</p>
		<p th:text="#{survey.meeting.7}">Looking forward to digging into your use cases and making Stirling PDF even better!</p>
		<a href="https://calendly.com/d/crsr-tz6-487" target="_blank" class="btn btn-primary" id="takeSurvey2" th:text="#{survey.meeting.button}">Book meeting</a>
		</br>
		</br>
		 <p th:text="#{survey.meeting.notInterested}">Not a business and/or interested in a meeting?</p>
 
          <p th:text="#{survey.please}">Please consider taking our survey!</p>
          <a href="https://stirlingpdf.info/s/cm28y3niq000o56dv7liv8wsu" target="_blank" class="btn btn-primary"
            id="takeSurvey" th:text="#{survey.button}">Take Survey</a>
        </div>
        <div class="modal-footer">
          <div class="form-check mb-3">
            <input type="checkbox" id="dontShowAgain">
            <label for="dontShowAgain" th:text="#{survey.dontShowAgain}">Don't show again</label>
          </div>

          <button type="button" class="btn btn-secondary" data-bs-dismiss="modal" th:text="#{close}">Close</button>

        </div>
      </div>
    </div>
  </div>


  <!-- Analytics Modal -->
  <div class="modal fade" id="analyticsModal" tabindex="-1" role="dialog" aria-labelledby="analyticsModalLabel"
    aria-hidden="true" th:if="${@analyticsPrompt}">
    <div class="modal-dialog modal-dialog-centered" role="document">
      <div class="modal-content">
        <div class="modal-header">
          <h5 class="modal-title" id="analyticsModalLabel" th:text="#{analytics.title}">Do you want make Stirling PDF
            better?</h5>
          <button type="button" class="btn-close" data-bs-dismiss="modal" aria-label="Close"></button>
        </div>
        <div class="modal-body">
          <p th:text="#{analytics.paragraph1}">Stirling PDF has opt in analytics to help us improve the product. We do
            not track any personal information or file contents.</p>
          <p th:text="#{analytics.paragraph2}">Please consider enabling analytics to help Stirling-PDF grow and to allow
            us to understand our users better.</p>
          <p th:text="#{analytics.settings}">You can change the settings for analytics in the config/settings.yml file
          </p>
        </div>
        <div class="modal-footer justify-content-between">
          <button type="button" class="btn btn-secondary" data-bs-dismiss="modal" onclick="setAnalytics(false)"
            th:text="#{analytics.disable}">Disable analytics</button>
          <button type="button" class="btn btn-primary" th:text="#{analytics.enable}"
            onclick="setAnalytics(true)">Enable analytics</button>
        </div>
      </div>
    </div>
  </div>


  <style>
    .favorite-icon {
      cursor: pointer;
      width: 0rem;
      font-size: 2rem;
    }

    .toggle-favourites {
      cursor: pointer;
    }

    .toggle-favourites.active {
      color: gold;
    }
  </style>
  <script th:src="@{'/js/fetch-utils.js'}"></script>
  <script th:inline="javascript">
    /*<![CDATA[*/
    window.analyticsPromptBoolean = /*[[${@analyticsPrompt}]]*/ false;
    /*]]>*/

    window.showSurvey = /*[[${showSurveyFromDocker}]]*/ true
  </script>
  <script th:src="@{'/js/pages/home.js'}" th:inline="javascript"></script>
  <script>
<<<<<<< HEAD
    function scaleStuff() {
      const w = 1440;
      const h = 1000;
      
      const sx = window.innerWidth / w;
      const sy = window.innerHeight / h;
      const s = Math.max(0.9, Math.min(sx, sy));
      const el = document.getElementById('scale-wrap');
      const container = document.querySelector('.page-container');
      
      const nav = document.querySelector('.navbar, nav');
      const navH = nav ? nav.offsetHeight : 0;
      const space = container.offsetHeight - navH;
      const origH = el.scrollHeight;
      
      // Progressive bonus based on how tall the screen is
      const aspectRatio = window.innerWidth / window.innerHeight;
      const tallScreenBonus = Math.max(0, (1.8 - aspectRatio) * 0.15); // More bonus for taller screens
      
      let finalS = Math.min(s * 0.75, (space * (0.98 + tallScreenBonus)) / origH);
      finalS = Math.max(0.7, Math.min(1.0, finalS)); // Never scale above 100%
      
      el.style.transform = `scale(${finalS})`;
      el.style.transformOrigin = 'top center';
      el.style.height = `${origH * finalS}px`;
      
      // Dynamically adjust features container width based on scale
      const featuresContainer = document.querySelector('.features-container');
      if (featuresContainer) {
        const isRTL = document.documentElement.dir === 'rtl' || document.documentElement.getAttribute('dir') === 'rtl';
        const dynamicWidth = Math.min(120, 100 / finalS);
        const offset = (dynamicWidth - 100) / 2;
        
        featuresContainer.style.width = `${dynamicWidth}%`;
        
        if (isRTL) {
          featuresContainer.style.right = `-${offset}%`;
          featuresContainer.style.left = 'auto';
        } else {
          featuresContainer.style.left = `-${offset}%`;
          featuresContainer.style.right = 'auto';
        }
      }
      
    }
    let prevW = window.innerWidth;
    let prevH = window.innerHeight;
    let prevDPR = window.devicePixelRatio;
    
    function onResize() {
      const w = window.innerWidth;
      const h = window.innerHeight;
      const dpr = window.devicePixelRatio;
      
      if (w !== prevW || h !== prevH) {
        if (dpr === prevDPR) {
          scaleStuff();
        }
      }
      
      prevW = w;
      prevH = h;
      prevDPR = dpr;
    }
    
    window.addEventListener('load', () => {
      setTimeout(scaleStuff, 100);
    });
    
    window.addEventListener('resize', onResize);
=======
    function applyScale() {
      const baseWidth = 1440;
      const baseHeight = 1000;
      const scaleX = window.innerWidth / baseWidth;
      const scaleY = window.innerHeight / baseHeight;
      const scale = Math.max(0.9, Math.min(scaleX, scaleY)); // keep aspect ratio, honor minScale
      const ui = document.getElementById('scale-wrap');
      const pageContainer = document.querySelector('.page-container');
      
      // Calculate available space for content
      const navbar = document.querySelector('.navbar, nav');
      const navbarHeight = navbar ? navbar.offsetHeight : 0;
      const availableHeight = pageContainer.offsetHeight - navbarHeight;
      const originalHeight = ui.scrollHeight;
      
      // Dynamic scale based on available space, with a safety margin
      let finalScale = Math.min(scale * 0.75, (availableHeight * 0.98) / originalHeight);
      finalScale = Math.max(0.5, finalScale); // Minimum scale
      
      ui.style.transform = `scale(${finalScale})`;
      ui.style.transformOrigin = 'top center';
      ui.style.height = `${originalHeight * finalScale}px`;
    }
    
      applyScale();
    
>>>>>>> 61584540
    
  </script>
</body>

</html><|MERGE_RESOLUTION|>--- conflicted
+++ resolved
@@ -7,11 +7,7 @@
 </head>
 
 <body>
-<<<<<<< HEAD
   <div class="page-container" style="max-height:100vh;">
-=======
-  <div class="page-container" style="height:98vh; max-height:98vh; overflow-x:hidden;">
->>>>>>> 61584540
     <th:block th:insert="~{fragments/navbar.html :: navbar}"></th:block>
     <div style="transform-origin: center top; flex:0 1 auto; display:flex; flex-direction:column; align-items:center; justify-content:flex-start;" id="scale-wrap">
       <br class="d-md-none">
@@ -120,11 +116,8 @@
           </div>
 
         </div>
-<<<<<<< HEAD
 </div>
-=======
-
->>>>>>> 61584540
+
       </div>   
           <th:block th:insert="~{fragments/footer.html :: footer}"></th:block>
     </div>
@@ -225,7 +218,6 @@
   </script>
   <script th:src="@{'/js/pages/home.js'}" th:inline="javascript"></script>
   <script>
-<<<<<<< HEAD
     function scaleStuff() {
       const w = 1440;
       const h = 1000;
@@ -296,35 +288,6 @@
     });
     
     window.addEventListener('resize', onResize);
-=======
-    function applyScale() {
-      const baseWidth = 1440;
-      const baseHeight = 1000;
-      const scaleX = window.innerWidth / baseWidth;
-      const scaleY = window.innerHeight / baseHeight;
-      const scale = Math.max(0.9, Math.min(scaleX, scaleY)); // keep aspect ratio, honor minScale
-      const ui = document.getElementById('scale-wrap');
-      const pageContainer = document.querySelector('.page-container');
-      
-      // Calculate available space for content
-      const navbar = document.querySelector('.navbar, nav');
-      const navbarHeight = navbar ? navbar.offsetHeight : 0;
-      const availableHeight = pageContainer.offsetHeight - navbarHeight;
-      const originalHeight = ui.scrollHeight;
-      
-      // Dynamic scale based on available space, with a safety margin
-      let finalScale = Math.min(scale * 0.75, (availableHeight * 0.98) / originalHeight);
-      finalScale = Math.max(0.5, finalScale); // Minimum scale
-      
-      ui.style.transform = `scale(${finalScale})`;
-      ui.style.transformOrigin = 'top center';
-      ui.style.height = `${originalHeight * finalScale}px`;
-    }
-    
-      applyScale();
-    
->>>>>>> 61584540
-    
   </script>
 </body>
 
