--- conflicted
+++ resolved
@@ -190,15 +190,10 @@
 | Bulgarian (Български) (bg_BG)               | ![98%](https://geps.dev/progress/98)   |
 | Sebian Latin alphabet (Srpski) (sr_LATN_RS) | ![81%](https://geps.dev/progress/81)   |
 | Ukrainian (Українська) (uk_UA)              | ![87%](https://geps.dev/progress/87)   |
-<<<<<<< HEAD
-| Slovakian (Slovensky) (sk_SK)               | ![95%](https://geps.dev/progress/95)   |
-| Czech (Česky) (cs_CZ)                       | ![93%](https://geps.dev/progress/93)   |
-
-=======
 | Slovakian (Slovensky) (sk_SK)               | ![96%](https://geps.dev/progress/96)   |
 | Czech (Česky) (cs_CZ)                       | ![94%](https://geps.dev/progress/94)   |
 | Croatian (Hrvatski) (hr_HR)                 | ![94%](https://geps.dev/progress/94)   | 
->>>>>>> 9bd15d7e
+
 ## Contributing (creating issues, translations, fixing bugs, etc.)
 
 Please see our [Contributing Guide](CONTRIBUTING.md)!
