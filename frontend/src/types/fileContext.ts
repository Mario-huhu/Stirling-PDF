--- conflicted
+++ resolved
@@ -17,11 +17,8 @@
   | 'sanitize'
   | 'addPassword'
   | 'changePermissions'
-<<<<<<< HEAD
-  | 'watermark';
-=======
+  | 'watermark'
   | 'removePassword';
->>>>>>> acbebd67
 
 export type ViewType = 'viewer' | 'pageEditor' | 'fileEditor';
 
@@ -112,12 +109,12 @@
   removeFiles: (fileIds: string[], deleteFromStorage?: boolean) => void;
   replaceFile: (oldFileId: string, newFile: File) => Promise<void>;
   clearAllFiles: () => void;
-  
+
   // File pinning
   pinFile: (file: File) => void;
   unpinFile: (file: File) => void;
   isFilePinned: (file: File) => boolean;
-  
+
   // File consumption (replace unpinned files with outputs)
   consumeFiles: (inputFiles: File[], outputFiles: File[]) => Promise<void>;
 
