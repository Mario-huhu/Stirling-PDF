/**
 * Types for global file context management across views and tools
 */

import { ProcessedFile } from './processing';
import { PDFDocument, PDFPage, PageOperation } from './pageEditor';
import { FileMetadata } from './file';

<<<<<<< HEAD
=======
export type ModeType =
  | 'viewer'
  | 'pageEditor'
  | 'fileEditor'
  | 'merge'
  | 'split'
  | 'compress'
  | 'ocr'
  | 'convert'
  | 'sanitize'
  | 'addPassword'
  | 'changePermissions'
  | 'watermark'
  | 'removePassword';
>>>>>>> c1b79115

// Normalized state types
export type FileId = string;

export interface ProcessedFilePage {
  thumbnail?: string;
  pageNumber?: number;
  rotation?: number;
  splitBefore?: boolean;
  [key: string]: any;
}

export interface ProcessedFileMetadata {
  pages: ProcessedFilePage[];
  totalPages?: number;
  thumbnailUrl?: string;
  lastProcessed?: number;
  [key: string]: any;
}

export interface FileRecord {
  id: FileId;
  name: string;
  size: number;
  type: string;
  lastModified: number;
  quickKey: string; // Fast deduplication key: name|size|lastModified
  thumbnailUrl?: string;
  blobUrl?: string;
  createdAt: number;
  processedFile?: ProcessedFileMetadata;
  // Note: File object stored in provider ref, not in state
}

export interface FileContextNormalizedFiles {
  ids: FileId[];
  byId: Record<FileId, FileRecord>;
}

// Helper functions - UUID-based primary keys (zero collisions, synchronous)
export function createFileId(): FileId {
  // Use crypto.randomUUID for authoritative primary key
  if (typeof window !== 'undefined' && window.crypto?.randomUUID) {
    return window.crypto.randomUUID();
  }
  // Fallback for environments without randomUUID
  return 'xxxxxxxx-xxxx-4xxx-yxxx-xxxxxxxxxxxx'.replace(/[xy]/g, function(c) {
    const r = Math.random() * 16 | 0;
    const v = c == 'x' ? r : (r & 0x3 | 0x8);
    return v.toString(16);
  });
}

// Generate quick deduplication key from file metadata
export function createQuickKey(file: File): string {
  // Format: name|size|lastModified for fast duplicate detection
  return `${file.name}|${file.size}|${file.lastModified}`;
}

// Legacy support - now just delegates to createFileId
export function createStableFileId(file: File): FileId {
  // Don't mutate File objects - always return new UUID
  return createFileId();
}


export function toFileRecord(file: File, id?: FileId): FileRecord {
  const fileId = id || createStableFileId(file);
  return {
    id: fileId,
    name: file.name,
    size: file.size,
    type: file.type,
    lastModified: file.lastModified,
    quickKey: createQuickKey(file),
    createdAt: Date.now()
  };
}

export function revokeFileResources(record: FileRecord): void {
  // Only revoke blob: URLs to prevent errors on other schemes
  if (record.thumbnailUrl && record.thumbnailUrl.startsWith('blob:')) {
    try {
      URL.revokeObjectURL(record.thumbnailUrl);
    } catch (error) {
      console.warn('Failed to revoke thumbnail URL:', error);
    }
  }
  if (record.blobUrl && record.blobUrl.startsWith('blob:')) {
    try {
      URL.revokeObjectURL(record.blobUrl);
    } catch (error) {
      console.warn('Failed to revoke blob URL:', error);
    }
  }
  // Clean up processed file thumbnails
  if (record.processedFile?.pages) {
    record.processedFile.pages.forEach(page => {
      if (page.thumbnail && page.thumbnail.startsWith('blob:')) {
        try {
          URL.revokeObjectURL(page.thumbnail);
        } catch (error) {
          console.warn('Failed to revoke page thumbnail URL:', error);
        }
      }
    });
  }
}

export type OperationType = 'merge' | 'split' | 'compress' | 'add' | 'remove' | 'replace' | 'convert' | 'upload' | 'ocr' | 'sanitize';

export interface FileOperation {
  id: string;
  type: OperationType;
  timestamp: number;
  fileIds: string[];
  status: 'pending' | 'applied' | 'failed';
  data?: any;
  metadata?: {
    originalFileName?: string;
    outputFileNames?: string[];
    parameters?: Record<string, any>;
    fileSize?: number;
    pageCount?: number;
    error?: string;
  };
}

export interface FileOperationHistory {
  fileId: string;
  fileName: string;
  operations: (FileOperation | PageOperation)[];
  createdAt: number;
  lastModified: number;
}

export interface ViewerConfig {
  zoom: number;
  currentPage: number;
  viewMode: 'single' | 'continuous' | 'facing';
  sidebarOpen: boolean;
}

export interface FileEditHistory {
  fileId: string;
  pageOperations: PageOperation[];
  lastModified: number;
}

export interface FileContextState {
<<<<<<< HEAD
  // Core file management - lightweight file IDs only
  files: {
    ids: FileId[];
    byId: Record<FileId, FileRecord>;
  };
  
  // UI state - file-related UI state only
  ui: {
    selectedFileIds: FileId[];
    selectedPageNumbers: number[];
    isProcessing: boolean;
    processingProgress: number;
    hasUnsavedChanges: boolean;
=======
  // Core file management
  activeFiles: File[];
  processedFiles: Map<File, ProcessedFile>;
  pinnedFiles: Set<File>; // Files that are pinned and won't be consumed

  // Current navigation state
  currentMode: ModeType;
  currentView: ViewType;
  currentTool: ToolType | null;

  // Edit history and state
  fileEditHistory: Map<string, FileEditHistory>;
  globalFileOperations: FileOperation[];
  // New comprehensive operation history
  fileOperationHistory: Map<string, FileOperationHistory>;

  // UI state that persists across views
  selectedFileIds: string[];
  selectedPageNumbers: number[];
  viewerConfig: ViewerConfig;

  // Processing state
  isProcessing: boolean;
  processingProgress: number;

  // Export state
  lastExportConfig?: {
    filename: string;
    selectedOnly: boolean;
    splitDocuments: boolean;
>>>>>>> c1b79115
  };
}

// Action types for reducer pattern
export type FileContextAction = 
  // File management actions
  | { type: 'ADD_FILES'; payload: { fileRecords: FileRecord[] } }
  | { type: 'REMOVE_FILES'; payload: { fileIds: FileId[] } }
  | { type: 'UPDATE_FILE_RECORD'; payload: { id: FileId; updates: Partial<FileRecord> } }
  
  // UI actions  
  | { type: 'SET_SELECTED_FILES'; payload: { fileIds: FileId[] } }
  | { type: 'SET_SELECTED_PAGES'; payload: { pageNumbers: number[] } }
  | { type: 'CLEAR_SELECTIONS' }
  | { type: 'SET_PROCESSING'; payload: { isProcessing: boolean; progress: number } }
  
  // Navigation guard actions (minimal for file-related unsaved changes only)
  | { type: 'SET_UNSAVED_CHANGES'; payload: { hasChanges: boolean } }
  
  // Context management
  | { type: 'RESET_CONTEXT' };

export interface FileContextActions {
  // File management - lightweight actions only
  addFiles: (files: File[]) => Promise<File[]>;
  addProcessedFiles: (filesWithThumbnails: Array<{ file: File; thumbnail?: string; pageCount?: number }>) => Promise<File[]>;
  addStoredFiles: (filesWithMetadata: Array<{ file: File; originalId: FileId; metadata: FileMetadata }>) => Promise<File[]>;
  removeFiles: (fileIds: FileId[], deleteFromStorage?: boolean) => void;
  updateFileRecord: (id: FileId, updates: Partial<FileRecord>) => void;
  clearAllFiles: () => void;

<<<<<<< HEAD

=======
  // File pinning
  pinFile: (file: File) => void;
  unpinFile: (file: File) => void;
  isFilePinned: (file: File) => boolean;

  // File consumption (replace unpinned files with outputs)
  consumeFiles: (inputFiles: File[], outputFiles: File[]) => Promise<void>;

  // Navigation
  setCurrentMode: (mode: ModeType) => void;
  setCurrentView: (view: ViewType) => void;
  setCurrentTool: (tool: ToolType) => void;
>>>>>>> c1b79115
  // Selection management
  setSelectedFiles: (fileIds: FileId[]) => void;
  setSelectedPages: (pageNumbers: number[]) => void;
  clearSelections: () => void;
  
  // Processing state - simple flags only
  setProcessing: (isProcessing: boolean, progress?: number) => void;
  
  // File-related unsaved changes (minimal navigation guard support)
  setHasUnsavedChanges: (hasChanges: boolean) => void;
  
  // Context management
  resetContext: () => void;
  
  // Resource management
  trackBlobUrl: (url: string) => void;
  trackPdfDocument: (key: string, pdfDoc: any) => void;
  scheduleCleanup: (fileId: string, delay?: number) => void;
  cleanupFile: (fileId: string) => void;
}

// File selectors (separate from actions to avoid re-renders)
export interface FileContextSelectors {
  // File access - no state dependency, uses ref
  getFile: (id: FileId) => File | undefined;
  getFiles: (ids?: FileId[]) => File[];
  
  // Record access - uses normalized state
  getFileRecord: (id: FileId) => FileRecord | undefined;
  getFileRecords: (ids?: FileId[]) => FileRecord[];
  
  // Derived selectors
  getAllFileIds: () => FileId[];
  getSelectedFiles: () => File[];
  getSelectedFileRecords: () => FileRecord[];
  
  // Stable signature for effect dependencies
  getFilesSignature: () => string;
}

export interface FileContextProviderProps {
  children: React.ReactNode;
  enableUrlSync?: boolean;
  enablePersistence?: boolean;
  maxCacheSize?: number;
}

// Split context values to minimize re-renders
export interface FileContextStateValue {
  state: FileContextState;
  selectors: FileContextSelectors;
}

export interface FileContextActionsValue {
  actions: FileContextActions;
  dispatch: (action: FileContextAction) => void;
}

// TODO: URL parameter types will be redesigned for new routing system
<|MERGE_RESOLUTION|>--- conflicted
+++ resolved
@@ -6,8 +6,6 @@
 import { PDFDocument, PDFPage, PageOperation } from './pageEditor';
 import { FileMetadata } from './file';
 
-<<<<<<< HEAD
-=======
 export type ModeType =
   | 'viewer'
   | 'pageEditor'
@@ -22,7 +20,6 @@
   | 'changePermissions'
   | 'watermark'
   | 'removePassword';
->>>>>>> c1b79115
 
 // Normalized state types
 export type FileId = string;
@@ -173,12 +170,14 @@
 }
 
 export interface FileContextState {
-<<<<<<< HEAD
   // Core file management - lightweight file IDs only
   files: {
     ids: FileId[];
     byId: Record<FileId, FileRecord>;
   };
+  
+  // Pinned files - files that won't be consumed by tools  
+  pinnedFiles: Set<FileId>;
   
   // UI state - file-related UI state only
   ui: {
@@ -187,38 +186,6 @@
     isProcessing: boolean;
     processingProgress: number;
     hasUnsavedChanges: boolean;
-=======
-  // Core file management
-  activeFiles: File[];
-  processedFiles: Map<File, ProcessedFile>;
-  pinnedFiles: Set<File>; // Files that are pinned and won't be consumed
-
-  // Current navigation state
-  currentMode: ModeType;
-  currentView: ViewType;
-  currentTool: ToolType | null;
-
-  // Edit history and state
-  fileEditHistory: Map<string, FileEditHistory>;
-  globalFileOperations: FileOperation[];
-  // New comprehensive operation history
-  fileOperationHistory: Map<string, FileOperationHistory>;
-
-  // UI state that persists across views
-  selectedFileIds: string[];
-  selectedPageNumbers: number[];
-  viewerConfig: ViewerConfig;
-
-  // Processing state
-  isProcessing: boolean;
-  processingProgress: number;
-
-  // Export state
-  lastExportConfig?: {
-    filename: string;
-    selectedOnly: boolean;
-    splitDocuments: boolean;
->>>>>>> c1b79115
   };
 }
 
@@ -228,6 +195,11 @@
   | { type: 'ADD_FILES'; payload: { fileRecords: FileRecord[] } }
   | { type: 'REMOVE_FILES'; payload: { fileIds: FileId[] } }
   | { type: 'UPDATE_FILE_RECORD'; payload: { id: FileId; updates: Partial<FileRecord> } }
+  
+  // Pinned files actions
+  | { type: 'PIN_FILE'; payload: { fileId: FileId } }
+  | { type: 'UNPIN_FILE'; payload: { fileId: FileId } }
+  | { type: 'CONSUME_FILES'; payload: { inputFileIds: FileId[]; outputFileRecords: FileRecord[] } }
   
   // UI actions  
   | { type: 'SET_SELECTED_FILES'; payload: { fileIds: FileId[] } }
@@ -250,22 +222,12 @@
   updateFileRecord: (id: FileId, updates: Partial<FileRecord>) => void;
   clearAllFiles: () => void;
 
-<<<<<<< HEAD
-
-=======
   // File pinning
   pinFile: (file: File) => void;
   unpinFile: (file: File) => void;
-  isFilePinned: (file: File) => boolean;
 
   // File consumption (replace unpinned files with outputs)
-  consumeFiles: (inputFiles: File[], outputFiles: File[]) => Promise<void>;
-
-  // Navigation
-  setCurrentMode: (mode: ModeType) => void;
-  setCurrentView: (view: ViewType) => void;
-  setCurrentTool: (tool: ToolType) => void;
->>>>>>> c1b79115
+  consumeFiles: (inputFileIds: FileId[], outputFiles: File[]) => Promise<void>;
   // Selection management
   setSelectedFiles: (fileIds: FileId[]) => void;
   setSelectedPages: (pageNumbers: number[]) => void;
@@ -302,6 +264,12 @@
   getSelectedFiles: () => File[];
   getSelectedFileRecords: () => FileRecord[];
   
+  // Pinned files selectors
+  getPinnedFileIds: () => FileId[];
+  getPinnedFiles: () => File[];
+  getPinnedFileRecords: () => FileRecord[];
+  isFilePinned: (file: File) => boolean;
+  
   // Stable signature for effect dependencies
   getFilesSignature: () => string;
 }
