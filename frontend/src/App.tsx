import React from 'react';
import { RainbowThemeProvider } from './components/shared/RainbowThemeProvider';
import { FileContextProvider } from './contexts/FileContext';
import HomePage from './pages/HomePage';
import { useOpenedFile } from './hooks/useOpenedFile';
import { useBackendInitializer } from './hooks/useBackendInitializer';

// Import global styles
import './styles/tailwind.css';
import './index.css';

import { BackendHealthIndicator } from './components/BackendHealthIndicator';

export default function App() {
  const { openedFilePath, loading: fileLoading } = useOpenedFile();
  
  // Initialize backend on app startup
  useBackendInitializer();
  return (
<<<<<<< HEAD
    <div className="min-h-screen bg-gray-100">
      <div className="bg-white shadow-sm border-b relative">
        <BackendHealthIndicator className="absolute top-3 left-3 z-10" />
        <div className="max-w-4xl mx-auto px-4 py-3">
         <h1 className="text-xl font-bold">Stirling PDF</h1>
        </div>
      </div>
      <RainbowThemeProvider>
        <HomePage openedFilePath={openedFilePath} />
      </RainbowThemeProvider>
    </div>
=======
    <RainbowThemeProvider>
      <FileContextProvider enableUrlSync={true} enablePersistence={true}>
        <HomePage />
      </FileContextProvider>
    </RainbowThemeProvider>
>>>>>>> 2f977ff2
  );
}<|MERGE_RESOLUTION|>--- conflicted
+++ resolved
@@ -17,24 +17,13 @@
   // Initialize backend on app startup
   useBackendInitializer();
   return (
-<<<<<<< HEAD
-    <div className="min-h-screen bg-gray-100">
-      <div className="bg-white shadow-sm border-b relative">
-        <BackendHealthIndicator className="absolute top-3 left-3 z-10" />
-        <div className="max-w-4xl mx-auto px-4 py-3">
-         <h1 className="text-xl font-bold">Stirling PDF</h1>
-        </div>
-      </div>
-      <RainbowThemeProvider>
-        <HomePage openedFilePath={openedFilePath} />
-      </RainbowThemeProvider>
-    </div>
-=======
+    <>
+    <BackendHealthIndicator className="absolute top-3 left-3 z-10" />
     <RainbowThemeProvider>
       <FileContextProvider enableUrlSync={true} enablePersistence={true}>
         <HomePage />
       </FileContextProvider>
     </RainbowThemeProvider>
->>>>>>> 2f977ff2
+    </>
   );
 }