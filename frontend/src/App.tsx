--- conflicted
+++ resolved
@@ -25,26 +25,16 @@
 
 export default function App() {
   return (
-<<<<<<< HEAD
-    <RainbowThemeProvider>
-      <FileContextProvider enableUrlSync={true} enablePersistence={true}>
-        <NavigationProvider>
-          <FilesModalProvider>
-            <HomePage />
-          </FilesModalProvider>
-        </NavigationProvider>
-      </FileContextProvider>
-    </RainbowThemeProvider>
-=======
     <Suspense fallback={<LoadingFallback />}>
       <RainbowThemeProvider>
         <FileContextProvider enableUrlSync={true} enablePersistence={true}>
-          <FilesModalProvider>
-            <HomePage />
-          </FilesModalProvider>
+        <NavigationProvider>
+            <FilesModalProvider>
+              <HomePage />
+            </FilesModalProvider>
+        </NavigationProvider>
         </FileContextProvider>
       </RainbowThemeProvider>
     </Suspense>
->>>>>>> c1b79115
   );
 }