--- conflicted
+++ resolved
@@ -1,10 +1,10 @@
 import { getDocument } from "pdfjs-dist";
 
-<<<<<<< HEAD
 export interface ThumbnailWithMetadata {
   thumbnail: string | undefined;
   pageCount: number;
-=======
+}
+
 interface ColorScheme {
   bgTop: string;
   bgBottom: string;
@@ -13,7 +13,6 @@
   badge: string;
   textPrimary: string;
   textSecondary: string;
->>>>>>> c1b79115
 }
 
 /**
@@ -53,9 +52,6 @@
 }
 
 /**
-<<<<<<< HEAD
- * Generate simple placeholder thumbnail
-=======
  * Generate encrypted PDF thumbnail with lock icon
  */
 function generateEncryptedPDFThumbnail(file: File): string {
@@ -105,35 +101,12 @@
 
 /**
  * Generate modern placeholder thumbnail with file extension
->>>>>>> c1b79115
  */
 function generatePlaceholderThumbnail(file: File): string {
   const canvas = document.createElement('canvas');
   canvas.width = 120;
   canvas.height = 150;
   const ctx = canvas.getContext('2d')!;
-<<<<<<< HEAD
-  
-  const extension = file.name.split('.').pop() || 'file';
-  const colors = getFileTypeColor(extension);
-  
-  // Colored background
-  ctx.fillStyle = colors.bg;
-  ctx.fillRect(0, 0, canvas.width, canvas.height);
-  
-  // File icon
-  ctx.font = '48px Arial';
-  ctx.textAlign = 'center';
-  ctx.fillStyle = colors.text;
-  ctx.fillText(colors.icon, canvas.width / 2, canvas.height / 2);
-  
-  // File extension
-  ctx.font = '12px Arial';
-  ctx.fillStyle = colors.text;
-  ctx.fillText(extension.toUpperCase(), canvas.width / 2, canvas.height - 20);
-  
-  return canvas.toDataURL();
-=======
 
   // Get file extension for color theming
   const extension = file.name.split('.').pop()?.toUpperCase() || 'FILE';
@@ -217,37 +190,11 @@
   ctx.lineTo(x, y + radius);
   ctx.quadraticCurveTo(x, y, x + radius, y);
   ctx.closePath();
->>>>>>> c1b79115
-}
-
-/**
- * Generate PDF thumbnail from first page
- */
-<<<<<<< HEAD
-async function generatePdfThumbnail(file: File, scale: number): Promise<string> {
-  const arrayBuffer = await file.arrayBuffer();
-  const pdf = await getDocument({ data: arrayBuffer }).promise;
-  
-  const page = await pdf.getPage(1);
-  const viewport = page.getViewport({ scale });
-  const canvas = document.createElement("canvas");
-  canvas.width = viewport.width;
-  canvas.height = viewport.height;
-  const context = canvas.getContext("2d");
-
-  if (!context) {
-    throw new Error('Could not get canvas context');
-  }
-
-  await page.render({ canvasContext: context, viewport }).promise;
-  const thumbnail = canvas.toDataURL();
-  
-  pdf.destroy();
-  return thumbnail;
-}
-
-/**
-=======
+}
+
+/**
+ * Draw modern document icon
+ */
 function drawModernDocumentIcon(ctx: CanvasRenderingContext2D, centerX: number, centerY: number, color: string) {
   const size = 24;
   ctx.fillStyle = color;
@@ -378,7 +325,6 @@
 }
 
 /**
->>>>>>> c1b79115
  * Generate thumbnail for any file type
  */
 export async function generateThumbnailForFile(file: File): Promise<string | undefined> {
@@ -423,7 +369,15 @@
   }
 
   const scale = calculateScaleFromFileSize(file.size);
-<<<<<<< HEAD
+  console.log(`Using scale ${scale} for ${file.name} (${(file.size / 1024 / 1024).toFixed(1)}MB)`);
+
+  // Only read first 2MB for thumbnail generation to save memory
+  const chunkSize = 2 * 1024 * 1024; // 2MB
+  const chunk = file.slice(0, Math.min(chunkSize, file.size));
+  const arrayBuffer = await chunk.arrayBuffer();
+
+  try {
+    return await generatePDFThumbnail(arrayBuffer, file, scale);
   
   try {
     const arrayBuffer = await file.arrayBuffer();
@@ -448,19 +402,6 @@
     pdf.destroy();
     return { thumbnail, pageCount };
 
-  } catch (error) {
-    const thumbnail = generatePlaceholderThumbnail(file);
-    return { thumbnail, pageCount: 1 };
-=======
-  console.log(`Using scale ${scale} for ${file.name} (${(file.size / 1024 / 1024).toFixed(1)}MB)`);
-
-  // Only read first 2MB for thumbnail generation to save memory
-  const chunkSize = 2 * 1024 * 1024; // 2MB
-  const chunk = file.slice(0, Math.min(chunkSize, file.size));
-  const arrayBuffer = await chunk.arrayBuffer();
-
-  try {
-    return await generatePDFThumbnail(arrayBuffer, file, scale);
   } catch (error) {
     if (error instanceof Error) {
       if (error.name === 'InvalidPDFException') {
@@ -475,6 +416,5 @@
     } else {
       throw error; // Re-throw non-Error exceptions
     }
->>>>>>> c1b79115
   }
 }