/* CSS variables for Tailwind + Mantine integration */

:root {
  /* Standard gray scale */
  --gray-50: 249 250 251;
  --gray-100: 243 244 246;
  --gray-200: 229 231 235;
  --gray-300: 209 213 219;
  --gray-400: 156 163 175;
  --gray-500: 107 114 128;
  --gray-600: 75 85 99;
  --gray-700: 55 65 81;
  --gray-800: 31 41 55;
  --gray-900: 17 24 39;

  /* Semantic colors for Tailwind */
  --surface: 255 255 255;
  --background: 249 250 251;
  --border: 229 231 235;

  /* Colors for Mantine integration */
  --color-primary-50: #eff6ff;
  --color-primary-100: #dbeafe;
  --color-primary-200: #bfdbfe;
  --color-primary-300: #93c5fd;
  --color-primary-400: #60a5fa;
  --color-primary-500: #3b82f6;
  --color-primary-600: #2563eb;
  --color-primary-700: #1d4ed8;
  --color-primary-800: #1e40af;
  --color-primary-900: #1e3a8a;

  --color-gray-50: #f9fafb;
  --color-gray-100: #f3f4f6;
  --color-gray-200: #e5e7eb;
  --color-gray-300: #d1d5db;
  --color-gray-400: #9ca3af;
  --color-gray-500: #6b7280;
  --color-gray-600: #4b5563;
  --color-gray-700: #374151;
  --color-gray-800: #1f2937;
  --color-gray-900: #111827;

  /* Spacing system */
  --space-xs: 4px;
  --space-sm: 8px;
  --space-md: 16px;
  --space-lg: 24px;
  --space-xl: 32px;

  /* Radius system */
  --radius-xs: 2px;
  --radius-sm: 4px;
  --radius-md: 8px;
  --radius-lg: 12px;
  --radius-xl: 16px;

  /* Shadow system */
  --shadow-xs: 0 1px 2px rgba(0, 0, 0, 0.05);
  --shadow-sm: 0 1px 3px rgba(0, 0, 0, 0.1);
  --shadow-md: 0 4px 6px rgba(0, 0, 0, 0.1);
  --shadow-lg: 0 10px 15px rgba(0, 0, 0, 0.1);
  --shadow-xl: 0 20px 25px rgba(0, 0, 0, 0.1);

  /* Font weights */
  --font-weight-normal: 400;
  --font-weight-medium: 500;
  --font-weight-semibold: 600;
  --font-weight-bold: 700;

  /* Light theme semantic colors */
  --bg-surface: #ffffff;
  --bg-raised: #f9fafb;
  --bg-muted: #f3f4f6;
  --bg-background: #f9fafb;
  --bg-toolbar: #ffffff;
  --text-primary: #111827;
  --text-secondary: #4b5563;
  --text-muted: #6b7280;
  --border-subtle: #e5e7eb;
  --border-default: #d1d5db;
  --border-strong: #9ca3af;
  --hover-bg: #f9fafb;
  --active-bg: #f3f4f6;

  /* Icon colors for light mode */
  --icon-user-bg: #9CA3AF;
  --icon-user-color: #FFFFFF;
  --icon-notifications-bg: #9CA3AF;
  --icon-notifications-color: #FFFFFF;
  --icon-tools-bg: #1E88E5;
  --icon-tools-color: #FFFFFF;
  --icon-read-bg: #4CAF50;
  --icon-read-color: #FFFFFF;
  --icon-sign-bg: #3BA99C;
  --icon-sign-color: #FFFFFF;
  --icon-automate-bg: #A576E3;
  --icon-automate-color: #FFFFFF;
  --icon-files-bg: #D3E7F7;
  --icon-files-color: #0A8BFF;
  --icon-activity-bg: #D3E7F7;
  --icon-activity-color: #0A8BFF;
  --icon-config-bg: #9CA3AF;
  --icon-config-color: #FFFFFF;

  /* Colors for tooltips */
  --tooltip-title-bg: #DBEFFF;
  --tooltip-title-color: #31528E;
  --tooltip-header-bg: #31528E;
  --tooltip-header-color: white;
  --tooltip-border: var(--border-default);

  /* Inactive icon colors for light mode */
  --icon-inactive-bg: #9CA3AF;
  --icon-inactive-color: #FFFFFF;

  --accent-interactive: #4A90E2;
  --text-instruction: #4A90E2;
  --text-brand: var(--color-gray-700);
  --text-brand-accent: #DC2626;

  /* container */
  --landing-paper-bg: var(--bg-surface);
  --landing-inner-paper-bg: #EEF8FF;
  --landing-inner-paper-border: #CDEAFF;
  --landing-button-bg: var(--bg-surface);
  --landing-button-color: var(--icon-tools-bg);
  --landing-button-border: #E0F2F7;
  --landing-button-hover-bg: rgb(251, 251, 251);

  /* drop state */
  --landing-drop-paper-bg: #E3F2FD;
  --landing-drop-inner-paper-bg: #BBDEFB;
  --landing-drop-inner-paper-border: #90CAF9;

  /* shadows */
  --drop-shadow-color: rgba(0, 0, 0, 0.08);
  --drop-shadow-color-strong: rgba(0, 0, 0, 0.04);
  --drop-shadow-filter: drop-shadow(0 0.2rem 0.4rem rgba(0, 0, 0, 0.08)) drop-shadow(0 0.6rem 0.6rem rgba(0, 0, 0, 0.06)) drop-shadow(0 1.2rem 1rem rgba(0, 0, 0, 0.04));
}

[data-mantine-color-scheme="dark"] {
  /* Dark theme gray scale (inverted) */
  --gray-50: 17 24 39;
  --gray-100: 31 35 41;
  --gray-200: 42 47 54;
  --gray-300: 55 65 81;
  --gray-400: 75 85 99;
  --gray-500: 107 114 128;
  --gray-600: 156 163 175;
  --gray-700: 209 213 219;
  --gray-800: 229 231 235;
  --gray-900: 243 244 246;

  /* Dark semantic colors for Tailwind */
  --surface: 31 35 41;
  --background: 42 47 54;
  --border: 55 65 81;

  /* Dark theme Mantine colors */
  --color-gray-50: #111827;
  --color-gray-100: #1F2329;
  --color-gray-200: #2A2F36;
  --color-gray-300: #374151;
  --color-gray-400: #4b5563;
  --color-gray-500: #6b7280;
  --color-gray-600: #9ca3af;
  --color-gray-700: #d1d5db;
  --color-gray-800: #e5e7eb;
  --color-gray-900: #f3f4f6;

  /* Dark theme semantic colors */
  --bg-surface: #2A2F36;
  --bg-raised: #1F2329;
  --bg-muted: #1F2329;
  --bg-background: #2A2F36;
  --bg-toolbar: #272A2E;
  --text-primary: #f9fafb;
  --text-secondary: #d1d5db;
  --text-muted: #9ca3af;
  --border-subtle: #2A2F36;
  --border-default: #374151;
  --border-strong: #4b5563;
  --hover-bg: #374151;
  --active-bg: #4b5563;

  /* Icon colors for dark mode */
  --icon-user-bg: #2A2F36;
  --icon-user-color: #6E7581;
  --icon-notifications-bg: #2A2F36;
  --icon-notifications-color: #6E7581;
  --icon-tools-bg: #4B525A;
  --icon-tools-color: #EAEAEA;
  --icon-read-bg: #4B525A;
  --icon-read-color: #EAEAEA;
  --icon-sign-bg: #4B525A;
  --icon-sign-color: #EAEAEA;
  --icon-automate-bg: #4B525A;
  --icon-automate-color: #EAEAEA;
  --icon-files-bg: #4B525A;
  --icon-files-color: #EAEAEA;
  --icon-activity-bg: #4B525A;
  --icon-activity-color: #EAEAEA;
  --icon-config-bg: #4B525A;
  --icon-config-color: #EAEAEA;

  /* Inactive icon colors for dark mode */
  --icon-inactive-bg: #2A2F36;
  --icon-inactive-color: #6E7581;

<<<<<<< HEAD
  /* Dark mode tooltip colors */
  --tooltip-title-bg: #4B525A;
  --tooltip-title-color: #fff;
  --tooltip-header-bg: var(--bg-raised);
  --tooltip-header-color: var(--text-primary);
  --tooltip-border: var(--border-default);


=======
  --accent-interactive: #ffffff;
  --text-instruction: #ffffff;
  --text-brand: var(--color-gray-800);
  --text-brand-accent: #EF4444;

  /* container */
  --landing-paper-bg: #171A1F;
  --landing-inner-paper-bg: var(--bg-raised);
  --landing-inner-paper-border: #2D3237;
  --landing-button-bg: #2B3037;
  --landing-button-color: #ffffff;
  --landing-button-border: #2D3237;
  --landing-button-hover-bg: #4c525b;

  /* drop state */
  --landing-drop-paper-bg: #1A2332;
  --landing-drop-inner-paper-bg: #2A3441;
  --landing-drop-inner-paper-border: #3A4451;

  /* shadows */
  --drop-shadow-color: rgba(255, 255, 255, 0.08);
  --drop-shadow-color-strong: rgba(255, 255, 255, 0.04);
  --drop-shadow-filter: drop-shadow(0 0.2rem 0.4rem rgba(200, 200, 200, 0.08)) drop-shadow(0 0.6rem 0.6rem rgba(200, 200, 200, 0.06)) drop-shadow(0 1.2rem 1rem rgba(200, 200, 200, 0.04));
>>>>>>> f4e4831c
  /* Adjust shadows for dark mode */
  --shadow-xs: 0 1px 2px rgba(0, 0, 0, 0.3);
  --shadow-sm: 0 1px 3px rgba(0, 0, 0, 0.4);
  --shadow-md: 0 4px 6px rgba(0, 0, 0, 0.4);
  --shadow-lg: 0 10px 15px rgba(0, 0, 0, 0.4);
  --shadow-xl: 0 20px 25px rgba(0, 0, 0, 0.4);
}

/* Dropzone drop state styling */
[data-accept] .dropzone-inner {
  background-color: var(--landing-drop-inner-paper-bg) !important;
  border-color: var(--landing-drop-inner-paper-border) !important;
}

/* Smooth transitions for theme switching */
* {
  transition: background-color 0.2s ease, border-color 0.2s ease, color 0.2s ease;
}<|MERGE_RESOLUTION|>--- conflicted
+++ resolved
@@ -208,7 +208,6 @@
   --icon-inactive-bg: #2A2F36;
   --icon-inactive-color: #6E7581;
 
-<<<<<<< HEAD
   /* Dark mode tooltip colors */
   --tooltip-title-bg: #4B525A;
   --tooltip-title-color: #fff;
@@ -216,8 +215,6 @@
   --tooltip-header-color: var(--text-primary);
   --tooltip-border: var(--border-default);
 
-
-=======
   --accent-interactive: #ffffff;
   --text-instruction: #ffffff;
   --text-brand: var(--color-gray-800);
@@ -241,7 +238,7 @@
   --drop-shadow-color: rgba(255, 255, 255, 0.08);
   --drop-shadow-color-strong: rgba(255, 255, 255, 0.04);
   --drop-shadow-filter: drop-shadow(0 0.2rem 0.4rem rgba(200, 200, 200, 0.08)) drop-shadow(0 0.6rem 0.6rem rgba(200, 200, 200, 0.06)) drop-shadow(0 1.2rem 1rem rgba(200, 200, 200, 0.04));
->>>>>>> f4e4831c
+
   /* Adjust shadows for dark mode */
   --shadow-xs: 0 1px 2px rgba(0, 0, 0, 0.3);
   --shadow-sm: 0 1px 3px rgba(0, 0, 0, 0.4);
