--- conflicted
+++ resolved
@@ -114,7 +114,6 @@
   --icon-inactive-bg: #9CA3AF;
   --icon-inactive-color: #FFFFFF;
 
-<<<<<<< HEAD
   /* New theme colors for text and icons */
   --tools-text-and-icon-color: #374151;
 
@@ -127,7 +126,6 @@
 
   /* Subcategory title styling (light mode) */
   --tool-subcategory-text-color: #6B7280;
-=======
   --accent-interactive: #4A90E2;
   --text-instruction: #4A90E2;
   --text-brand: var(--color-gray-700);
@@ -151,7 +149,6 @@
   --drop-shadow-color: rgba(0, 0, 0, 0.08);
   --drop-shadow-color-strong: rgba(0, 0, 0, 0.04);
   --drop-shadow-filter: drop-shadow(0 0.2rem 0.4rem rgba(0, 0, 0, 0.08)) drop-shadow(0 0.6rem 0.6rem rgba(0, 0, 0, 0.06)) drop-shadow(0 1.2rem 1rem rgba(0, 0, 0, 0.04));
->>>>>>> 98613320
 }
 
 [data-mantine-color-scheme="dark"] {
