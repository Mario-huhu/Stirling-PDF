import React, { useEffect } from "react";
import { useTranslation } from "react-i18next";
import { useEndpointEnabled } from "../hooks/useEndpointConfig";
import { useFileContext } from "../contexts/FileContext";
import { useToolFileSelection } from "../contexts/FileSelectionContext";

import { createToolFlow } from "../components/tools/shared/createToolFlow";

import ChangePermissionsSettings from "../components/tools/changePermissions/ChangePermissionsSettings";

import { useChangePermissionsParameters } from "../hooks/tools/changePermissions/useChangePermissionsParameters";
import { useChangePermissionsOperation } from "../hooks/tools/changePermissions/useChangePermissionsOperation";
import { useChangePermissionsTips } from "../components/tooltips/useChangePermissionsTips";
import { BaseToolProps } from "../types/tool";

const ChangePermissions = ({ onPreviewFile, onComplete, onError }: BaseToolProps) => {
  const { t } = useTranslation();
  const { setCurrentMode } = useFileContext();
  const { selectedFiles } = useToolFileSelection();

  const changePermissionsParams = useChangePermissionsParameters();
  const changePermissionsOperation = useChangePermissionsOperation();
  const changePermissionsTips = useChangePermissionsTips();

  // Endpoint validation
  const { enabled: endpointEnabled, loading: endpointLoading } = useEndpointEnabled(changePermissionsParams.getEndpointName());

  useEffect(() => {
    changePermissionsOperation.resetResults();
    onPreviewFile?.(null);
  }, [changePermissionsParams.parameters]);

  const handleChangePermissions = async () => {
    try {
      await changePermissionsOperation.executeOperation(
        changePermissionsParams.parameters,
        selectedFiles
      );
      if (changePermissionsOperation.files && onComplete) {
        onComplete(changePermissionsOperation.files);
      }
    } catch (error) {
      if (onError) {
        onError(error instanceof Error ? error.message : t('changePermissions.error.failed', 'Change permissions operation failed'));
      }
    }
  };

  const handleThumbnailClick = (file: File) => {
    onPreviewFile?.(file);
    sessionStorage.setItem('previousMode', 'changePermissions');
    setCurrentMode('viewer');
  };

  const handleSettingsReset = () => {
    changePermissionsOperation.resetResults();
    onPreviewFile?.(null);
    setCurrentMode('changePermissions');
  };

  const hasFiles = selectedFiles.length > 0;
  const hasResults = changePermissionsOperation.files.length > 0 || changePermissionsOperation.downloadUrl !== null;
<<<<<<< HEAD
  const settingsCollapsed = !hasFiles || hasResults;

  return createToolFlow({
    files: {
      selectedFiles,
      isCollapsed: hasFiles || hasResults,
    },
    steps: [{
      title: t('settings.title', 'Settings'),
      isCollapsed: settingsCollapsed,
      onCollapsedClick: settingsCollapsed ? handleSettingsReset : undefined,
      tooltip: changePermissionsTips,
      content: (
        <ChangePermissionsSettings
          parameters={changePermissionsParams.parameters}
          onParameterChange={changePermissionsParams.updateParameter}
          disabled={endpointLoading}
        />
      )
    }],
    executeButton: {
      text: t('changePermissions.submit', 'Change Permissions'),
      isVisible: !hasResults,
      loadingText: t('loading'),
      onClick: handleChangePermissions,
      disabled: !changePermissionsParams.validateParameters() || !hasFiles || !endpointEnabled
    },
    review: {
      isVisible: hasResults,
      operation: changePermissionsOperation,
      title: t('changePermissions.results.title', 'Modified PDFs'),
      onFileClick: handleThumbnailClick
    }
  });
=======
  const filesCollapsed = hasFiles;
  const settingsCollapsed = hasResults;

  const previewResults = useMemo(() =>
    changePermissionsOperation.files?.map((file, index) => ({
      file,
      thumbnail: changePermissionsOperation.thumbnails[index]
    })) || [],
    [changePermissionsOperation.files, changePermissionsOperation.thumbnails]
  );

  return (
    <ToolStepContainer>
      <Stack gap="sm" h="94vh" p="sm" style={{ overflow: 'auto' }}>
        {/* Files Step */}
        <ToolStep
          title={t('files.title', 'Files')}
          isVisible={true}
          isCollapsed={filesCollapsed}
          isCompleted={filesCollapsed}
          completedMessage={hasFiles ?
            selectedFiles.length === 1
              ? t('files.selected.single', 'Selected: {{filename}}', { filename: selectedFiles[0].name })
              : t('files.selected.multiple', 'Selected: {{count}} files', { count: selectedFiles.length })
            : undefined}
        >
          <FileStatusIndicator
            selectedFiles={selectedFiles}
            placeholder={t('files.placeholder', 'Select a PDF file in the main view to get started')}
          />
        </ToolStep>

        {/* Permissions Step */}
        <ToolStep
          title={t('changePermissions.title', 'Document Permissions')}
          isVisible={hasFiles}
          isCollapsed={settingsCollapsed}
          isCompleted={settingsCollapsed}
          onCollapsedClick={settingsCollapsed ? handleSettingsReset : undefined}
          completedMessage={settingsCollapsed ? t('changePermissions.completed', 'Permissions changed') : undefined}
          tooltip={changePermissionsTips}
        >
          <Stack gap="sm">
            <ChangePermissionsSettings
              parameters={changePermissionsParams.parameters}
              onParameterChange={changePermissionsParams.updateParameter}
              disabled={endpointLoading}
            />

            <OperationButton
              onClick={handleChangePermissions}
              isLoading={changePermissionsOperation.isLoading}
              disabled={!changePermissionsParams.validateParameters() || !hasFiles || !endpointEnabled}
              loadingText={t('loading')}
              submitText={t('changePermissions.submit', 'Change Permissions')}
            />
          </Stack>
        </ToolStep>

        {/* Results Step */}
        <ToolStep
          title={t('results.title', 'Results')}
          isVisible={hasResults}
        >
          <Stack gap="sm">
            {changePermissionsOperation.status && (
              <Text size="sm" c="dimmed">{changePermissionsOperation.status}</Text>
            )}

            <ErrorNotification
              error={changePermissionsOperation.errorMessage}
              onClose={changePermissionsOperation.clearError}
            />

            {changePermissionsOperation.downloadUrl && (
              <Button
                component="a"
                href={changePermissionsOperation.downloadUrl}
                download={changePermissionsOperation.downloadFilename}
                leftSection={<DownloadIcon />}
                color="green"
                fullWidth
                mb="md"
              >
                {t("download", "Download")}
              </Button>
            )}

            <ResultsPreview
              files={previewResults}
              onFileClick={handleThumbnailClick}
              isGeneratingThumbnails={changePermissionsOperation.isGeneratingThumbnails}
              title={t('changePermissions.results.title', 'Modified PDFs')}
            />
          </Stack>
        </ToolStep>
      </Stack>
    </ToolStepContainer>
  );
>>>>>>> 129e4d00
}

export default ChangePermissions;<|MERGE_RESOLUTION|>--- conflicted
+++ resolved
@@ -60,7 +60,6 @@
 
   const hasFiles = selectedFiles.length > 0;
   const hasResults = changePermissionsOperation.files.length > 0 || changePermissionsOperation.downloadUrl !== null;
-<<<<<<< HEAD
   const settingsCollapsed = !hasFiles || hasResults;
 
   return createToolFlow({
@@ -69,7 +68,7 @@
       isCollapsed: hasFiles || hasResults,
     },
     steps: [{
-      title: t('settings.title', 'Settings'),
+      title: t('changePermissions.title', 'Document Permissions'),
       isCollapsed: settingsCollapsed,
       onCollapsedClick: settingsCollapsed ? handleSettingsReset : undefined,
       tooltip: changePermissionsTips,
@@ -95,107 +94,6 @@
       onFileClick: handleThumbnailClick
     }
   });
-=======
-  const filesCollapsed = hasFiles;
-  const settingsCollapsed = hasResults;
-
-  const previewResults = useMemo(() =>
-    changePermissionsOperation.files?.map((file, index) => ({
-      file,
-      thumbnail: changePermissionsOperation.thumbnails[index]
-    })) || [],
-    [changePermissionsOperation.files, changePermissionsOperation.thumbnails]
-  );
-
-  return (
-    <ToolStepContainer>
-      <Stack gap="sm" h="94vh" p="sm" style={{ overflow: 'auto' }}>
-        {/* Files Step */}
-        <ToolStep
-          title={t('files.title', 'Files')}
-          isVisible={true}
-          isCollapsed={filesCollapsed}
-          isCompleted={filesCollapsed}
-          completedMessage={hasFiles ?
-            selectedFiles.length === 1
-              ? t('files.selected.single', 'Selected: {{filename}}', { filename: selectedFiles[0].name })
-              : t('files.selected.multiple', 'Selected: {{count}} files', { count: selectedFiles.length })
-            : undefined}
-        >
-          <FileStatusIndicator
-            selectedFiles={selectedFiles}
-            placeholder={t('files.placeholder', 'Select a PDF file in the main view to get started')}
-          />
-        </ToolStep>
-
-        {/* Permissions Step */}
-        <ToolStep
-          title={t('changePermissions.title', 'Document Permissions')}
-          isVisible={hasFiles}
-          isCollapsed={settingsCollapsed}
-          isCompleted={settingsCollapsed}
-          onCollapsedClick={settingsCollapsed ? handleSettingsReset : undefined}
-          completedMessage={settingsCollapsed ? t('changePermissions.completed', 'Permissions changed') : undefined}
-          tooltip={changePermissionsTips}
-        >
-          <Stack gap="sm">
-            <ChangePermissionsSettings
-              parameters={changePermissionsParams.parameters}
-              onParameterChange={changePermissionsParams.updateParameter}
-              disabled={endpointLoading}
-            />
-
-            <OperationButton
-              onClick={handleChangePermissions}
-              isLoading={changePermissionsOperation.isLoading}
-              disabled={!changePermissionsParams.validateParameters() || !hasFiles || !endpointEnabled}
-              loadingText={t('loading')}
-              submitText={t('changePermissions.submit', 'Change Permissions')}
-            />
-          </Stack>
-        </ToolStep>
-
-        {/* Results Step */}
-        <ToolStep
-          title={t('results.title', 'Results')}
-          isVisible={hasResults}
-        >
-          <Stack gap="sm">
-            {changePermissionsOperation.status && (
-              <Text size="sm" c="dimmed">{changePermissionsOperation.status}</Text>
-            )}
-
-            <ErrorNotification
-              error={changePermissionsOperation.errorMessage}
-              onClose={changePermissionsOperation.clearError}
-            />
-
-            {changePermissionsOperation.downloadUrl && (
-              <Button
-                component="a"
-                href={changePermissionsOperation.downloadUrl}
-                download={changePermissionsOperation.downloadFilename}
-                leftSection={<DownloadIcon />}
-                color="green"
-                fullWidth
-                mb="md"
-              >
-                {t("download", "Download")}
-              </Button>
-            )}
-
-            <ResultsPreview
-              files={previewResults}
-              onFileClick={handleThumbnailClick}
-              isGeneratingThumbnails={changePermissionsOperation.isGeneratingThumbnails}
-              title={t('changePermissions.results.title', 'Modified PDFs')}
-            />
-          </Stack>
-        </ToolStep>
-      </Stack>
-    </ToolStepContainer>
-  );
->>>>>>> 129e4d00
 }
 
 export default ChangePermissions;