--- conflicted
+++ resolved
@@ -74,79 +74,6 @@
             onParameterChange={splitParams.updateParameter}
             disabled={endpointLoading}
           />
-<<<<<<< HEAD
-        </ToolStep>
-
-        {/* Settings Step */}
-        <ToolStep
-          title="Settings"
-          isVisible={true}
-          isCollapsed={settingsCollapsed}
-          isCompleted={settingsCollapsed}
-          onCollapsedClick={settingsCollapsed ? handleSettingsReset : undefined}
-          completedMessage={settingsCollapsed ? "Split completed" : undefined}
-        >
-          <Stack gap="sm">
-            <SplitSettings
-              parameters={splitParams.parameters}
-              onParameterChange={splitParams.updateParameter}
-              disabled={endpointLoading}
-            />
-
-            {splitParams.parameters.mode && (
-              <OperationButton
-                onClick={handleSplit}
-                isLoading={splitOperation.isLoading}
-                disabled={!splitParams.validateParameters() || !hasFiles || !endpointEnabled}
-                loadingText={t("loading")}
-                submitText={t("split.submit", "Split PDF")}
-              />
-            )}
-          </Stack>
-        </ToolStep>
-
-        {/* Results Step */}
-        <ToolStep
-          title="Results"
-          isVisible={hasResults}
-        >
-          <Stack gap="sm">
-            {splitOperation.status && (
-              <Text size="sm" c="dimmed">{splitOperation.status}</Text>
-            )}
-
-            <ErrorNotification
-              error={splitOperation.errorMessage}
-              onClose={splitOperation.clearError}
-            />
-
-            {splitOperation.downloadUrl && (
-              <Button
-                component="a"
-                href={splitOperation.downloadUrl}
-                download="split_output.zip"
-                leftSection={<DownloadIcon />}
-                color="green"
-                fullWidth
-                mb="md"
-              >
-                {t("download", "Download")}
-              </Button>
-            )}
-
-            <ResultsPreview
-              files={previewResults}
-              onFileClick={handleThumbnailClick}
-              isGeneratingThumbnails={splitOperation.isGeneratingThumbnails}
-              title="Split Results"
-            />
-          </Stack>
-        </ToolStep>
-      </Stack>
-    </ToolStepContainer>
-  );
-}
-=======
         ),
       },
     ],
@@ -165,6 +92,5 @@
     },
   });
 };
->>>>>>> 4c17c520
 
 export default Split;