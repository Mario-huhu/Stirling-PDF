--- conflicted
+++ resolved
@@ -1,13 +1,7 @@
-<<<<<<< HEAD
 import React, { createContext, useContext, useState, useRef, useCallback, useEffect, useMemo } from 'react';
 import { FileMetadata } from '../types/file';
-import { StoredFile } from '../services/fileStorage';
-=======
-import React, { createContext, useContext, useState, useRef, useCallback, useEffect } from 'react';
-import { FileWithUrl } from '../types/file';
 import { StoredFile, fileStorage } from '../services/fileStorage';
 import { downloadFiles } from '../utils/downloadUtils';
->>>>>>> d06cbcaa
 
 // Type for the context value - now contains everything directly
 interface FileManagerContextValue {
@@ -23,11 +17,7 @@
   // Handlers
   onSourceChange: (source: 'recent' | 'local' | 'drive') => void;
   onLocalFileClick: () => void;
-<<<<<<< HEAD
-  onFileSelect: (file: FileMetadata) => void;
-=======
-  onFileSelect: (file: FileWithUrl, index: number, shiftKey?: boolean) => void;
->>>>>>> d06cbcaa
+  onFileSelect: (file: FileMetadata, index: number, shiftKey?: boolean) => void;
   onFileRemove: (index: number) => void;
   onFileDoubleClick: (file: FileMetadata) => void;
   onOpenFiles: () => void;
@@ -36,7 +26,7 @@
   onSelectAll: () => void;
   onDeleteSelected: () => void;
   onDownloadSelected: () => void;
-  onDownloadSingle: (file: FileWithUrl) => void;
+  onDownloadSingle: (file: FileMetadata) => void;
 
   // External props
   recentFiles: FileMetadata[];
@@ -58,7 +48,6 @@
   isOpen: boolean;
   onFileRemove: (index: number) => void;
   modalHeight: string;
-  storeFile: (file: File, fileId: string) => Promise<StoredFile>;
   refreshRecentFiles: () => Promise<void>;
 }
 
@@ -72,7 +61,6 @@
   isOpen,
   onFileRemove,
   modalHeight,
-  storeFile,
   refreshRecentFiles,
 }) => {
   const [activeSource, setActiveSource] = useState<'recent' | 'local' | 'drive'>('recent');
@@ -88,7 +76,7 @@
   const selectedFilesSet = new Set(selectedFileIds);
   
   const selectedFiles = selectedFileIds.length === 0 ? [] : 
-    (recentFiles || []).filter(file => selectedFilesSet.has(file.id || file.name));
+    (recentFiles || []).filter(file => selectedFilesSet.has(file.id));
   
   const filteredFiles = !searchTerm ? recentFiles || [] :
     (recentFiles || []).filter(file =>
@@ -108,15 +96,8 @@
     fileInputRef.current?.click();
   }, []);
 
-<<<<<<< HEAD
-  const handleFileSelect = useCallback((file: FileMetadata) => {
-    setSelectedFileIds(prev => {
-      if (file.id) {
-        if (prev.includes(file.id)) {
-          return prev.filter(id => id !== file.id);
-=======
-  const handleFileSelect = useCallback((file: FileWithUrl, currentIndex: number, shiftKey?: boolean) => {
-    const fileId = file.id || file.name;
+  const handleFileSelect = useCallback((file: FileMetadata, currentIndex: number, shiftKey?: boolean) => {
+    const fileId = file.id;
     if (!fileId) return;
     
     if (shiftKey && lastClickedIndex !== null) {
@@ -129,7 +110,7 @@
         
         // Add all files in the range to selection
         for (let i = startIndex; i <= endIndex; i++) {
-          const rangeFileId = filteredFiles[i]?.id || filteredFiles[i]?.name;
+          const rangeFileId = filteredFiles[i]?.id;
           if (rangeFileId) {
             selectedSet.add(rangeFileId);
           }
@@ -144,7 +125,6 @@
         
         if (selectedSet.has(fileId)) {
           selectedSet.delete(fileId);
->>>>>>> d06cbcaa
         } else {
           selectedSet.add(fileId);
         }
@@ -206,7 +186,7 @@
       setLastClickedIndex(null);
     } else {
       // Select all filtered files
-      setSelectedFileIds(filteredFiles.map(file => file.id || file.name));
+      setSelectedFileIds(filteredFiles.map(file => file.id).filter(Boolean));
       setLastClickedIndex(null);
     }
   }, [filteredFiles, selectedFileIds]);
@@ -217,13 +197,12 @@
     try {
       // Get files to delete based on current filtered view
       const filesToDelete = filteredFiles.filter(file => 
-        selectedFileIds.includes(file.id || file.name)
+        selectedFileIds.includes(file.id)
       );
 
       // Delete files from storage
       for (const file of filesToDelete) {
-        const lookupKey = file.id || file.name;
-        await fileStorage.deleteFile(lookupKey);
+        await fileStorage.deleteFile(file.id);
       }
 
       // Clear selection
@@ -243,7 +222,7 @@
     try {
       // Get selected files
       const selectedFilesToDownload = filteredFiles.filter(file => 
-        selectedFileIds.includes(file.id || file.name)
+        selectedFileIds.includes(file.id)
       );
 
       // Use generic download utility
@@ -255,7 +234,7 @@
     }
   }, [selectedFileIds, filteredFiles]);
 
-  const handleDownloadSingle = useCallback(async (file: FileWithUrl) => {
+  const handleDownloadSingle = useCallback(async (file: FileMetadata) => {
     try {
       await downloadFiles([file]);
     } catch (error) {
@@ -328,6 +307,9 @@
     handleOpenFiles,
     handleSearchChange,
     handleFileInputChange,
+    handleSelectAll,
+    handleDeleteSelected,
+    handleDownloadSelected,
     recentFiles,
     isFileSupported,
     modalHeight,
