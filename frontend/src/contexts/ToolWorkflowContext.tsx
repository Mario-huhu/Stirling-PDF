/**
 * ToolWorkflowContext - Manages tool selection, UI state, and workflow coordination
 * Eliminates prop drilling with a single, simple context
 */

import React, { createContext, useContext, useReducer, useCallback, useMemo } from 'react';
import { useToolManagement } from '../hooks/useToolManagement';
<<<<<<< HEAD
import { type ToolRegistryEntry } from '../data/toolRegistry';
=======
import { useToolUrlRouting } from '../hooks/useToolUrlRouting';
import { Tool } from '../types/tool';
>>>>>>> 4c17c520
import { PageEditorFunctions } from '../types/pageEditor';

// State interface
interface ToolWorkflowState {
  // UI State
  sidebarsVisible: boolean;
  leftPanelView: 'toolPicker' | 'toolContent';
  readerMode: boolean;

  // File/Preview State
  previewFile: File | null;
  pageEditorFunctions: PageEditorFunctions | null;

  // Search State
  searchQuery: string;
}

// Actions
type ToolWorkflowAction =
  | { type: 'SET_SIDEBARS_VISIBLE'; payload: boolean }
  | { type: 'SET_LEFT_PANEL_VIEW'; payload: 'toolPicker' | 'toolContent' }
  | { type: 'SET_READER_MODE'; payload: boolean }
  | { type: 'SET_PREVIEW_FILE'; payload: File | null }
  | { type: 'SET_PAGE_EDITOR_FUNCTIONS'; payload: PageEditorFunctions | null }
  | { type: 'SET_SEARCH_QUERY'; payload: string }
  | { type: 'RESET_UI_STATE' };

// Initial state
const initialState: ToolWorkflowState = {
  sidebarsVisible: true,
  leftPanelView: 'toolPicker',
  readerMode: false,
  previewFile: null,
  pageEditorFunctions: null,
  searchQuery: '',
};

// Reducer
function toolWorkflowReducer(state: ToolWorkflowState, action: ToolWorkflowAction): ToolWorkflowState {
  switch (action.type) {
    case 'SET_SIDEBARS_VISIBLE':
      return { ...state, sidebarsVisible: action.payload };
    case 'SET_LEFT_PANEL_VIEW':
      return { ...state, leftPanelView: action.payload };
    case 'SET_READER_MODE':
      return { ...state, readerMode: action.payload };
    case 'SET_PREVIEW_FILE':
      return { ...state, previewFile: action.payload };
    case 'SET_PAGE_EDITOR_FUNCTIONS':
      return { ...state, pageEditorFunctions: action.payload };
    case 'SET_SEARCH_QUERY':
      return { ...state, searchQuery: action.payload };
    case 'RESET_UI_STATE':
      return { ...initialState, searchQuery: state.searchQuery }; // Preserve search
    default:
      return state;
  }
}

// Context value interface
interface ToolWorkflowContextValue extends ToolWorkflowState {
  // Tool management (from hook)
  selectedToolKey: string | null;
<<<<<<< HEAD
  selectedTool: ToolRegistryEntry | null;
  toolRegistry: Record<string, ToolRegistryEntry>; // From useToolManagement
  
=======
  selectedTool: Tool | null;
  toolRegistry: any; // From useToolManagement

>>>>>>> 4c17c520
  // UI Actions
  setSidebarsVisible: (visible: boolean) => void;
  setLeftPanelView: (view: 'toolPicker' | 'toolContent') => void;
  setReaderMode: (mode: boolean) => void;
  setPreviewFile: (file: File | null) => void;
  setPageEditorFunctions: (functions: PageEditorFunctions | null) => void;
  setSearchQuery: (query: string) => void;

  // Tool Actions
  selectTool: (toolId: string) => void;
  clearToolSelection: () => void;

  // Workflow Actions (compound actions)
  handleToolSelect: (toolId: string) => void;
  handleBackToTools: () => void;
  handleReaderToggle: () => void;

  // Computed values
  filteredTools: [string, ToolRegistryEntry][]; // Filtered by search
  isPanelVisible: boolean;
}

const ToolWorkflowContext = createContext<ToolWorkflowContextValue | undefined>(undefined);

// Provider component
interface ToolWorkflowProviderProps {
  children: React.ReactNode;
  /** Handler for view changes (passed from parent) */
  onViewChange?: (view: string) => void;
}

export function ToolWorkflowProvider({ children, onViewChange }: ToolWorkflowProviderProps) {
  const [state, dispatch] = useReducer(toolWorkflowReducer, initialState);

  // Tool management hook
  const {
    selectedToolKey,
    selectedTool,
    toolRegistry,
    selectTool,
    clearToolSelection,
  } = useToolManagement();

  // UI Action creators
  const setSidebarsVisible = useCallback((visible: boolean) => {
    dispatch({ type: 'SET_SIDEBARS_VISIBLE', payload: visible });
  }, []);

  const setLeftPanelView = useCallback((view: 'toolPicker' | 'toolContent') => {
    dispatch({ type: 'SET_LEFT_PANEL_VIEW', payload: view });
  }, []);

  const setReaderMode = useCallback((mode: boolean) => {
    dispatch({ type: 'SET_READER_MODE', payload: mode });
  }, []);

  const setPreviewFile = useCallback((file: File | null) => {
    dispatch({ type: 'SET_PREVIEW_FILE', payload: file });
  }, []);

  const setPageEditorFunctions = useCallback((functions: PageEditorFunctions | null) => {
    dispatch({ type: 'SET_PAGE_EDITOR_FUNCTIONS', payload: functions });
  }, []);

  const setSearchQuery = useCallback((query: string) => {
    dispatch({ type: 'SET_SEARCH_QUERY', payload: query });
  }, []);

  // Workflow actions (compound actions that coordinate multiple state changes)
  const handleToolSelect = useCallback((toolId: string) => {
    // Special-case: if tool is a dedicated reader tool, enter reader mode and do not go to toolContent
    if (toolId === 'read' || toolId === 'view-pdf') {
      setReaderMode(true);
      setLeftPanelView('toolPicker');
      clearToolSelection();
      setSearchQuery('');
      return;
    }

    selectTool(toolId);
    onViewChange?.('fileEditor');
    setLeftPanelView('toolContent');
    setReaderMode(false);
    // Clear search so the tool content becomes visible immediately
    setSearchQuery('');
  }, [selectTool, onViewChange, setLeftPanelView, setReaderMode, setSearchQuery, clearToolSelection]);

  const handleBackToTools = useCallback(() => {
    setLeftPanelView('toolPicker');
    setReaderMode(false);
    clearToolSelection();
  }, [setLeftPanelView, setReaderMode, clearToolSelection]);

  const handleReaderToggle = useCallback(() => {
    setReaderMode(true);
  }, [setReaderMode]);

  // URL routing functionality
  const { getToolUrlSlug, getToolKeyFromSlug } = useToolUrlRouting({
    selectedToolKey,
    toolRegistry,
    selectTool,
    clearToolSelection,
    // During initial load, we want the full UI side-effects (like before):
    onInitSelect: handleToolSelect,
    // For back/forward nav, keep it lightweight like before (selection only):
    onPopStateSelect: selectTool,
    // If your app serves under a subpath, provide basePath here (e.g., '/app')
    // basePath: ''
  });

  // Filter tools based on search query
  const filteredTools = useMemo(() => {
    if (!toolRegistry) return [];
    return Object.entries(toolRegistry).filter(([_, { name }]) =>
      name.toLowerCase().includes(state.searchQuery.toLowerCase())
    );
  }, [toolRegistry, state.searchQuery]);

  const isPanelVisible = useMemo(() =>
    state.sidebarsVisible && !state.readerMode,
    [state.sidebarsVisible, state.readerMode]
  );

  // Simple context value with basic memoization
  const contextValue = useMemo((): ToolWorkflowContextValue => ({
    // State
    ...state,
    selectedToolKey,
    selectedTool,
    toolRegistry,

    // Actions
    setSidebarsVisible,
    setLeftPanelView,
    setReaderMode,
    setPreviewFile,
    setPageEditorFunctions,
    setSearchQuery,
    selectTool,
    clearToolSelection,

    // Workflow Actions
    handleToolSelect,
    handleBackToTools,
    handleReaderToggle,

    // Computed
    filteredTools,
    isPanelVisible,
  }), [state, selectedToolKey, selectedTool, toolRegistry, filteredTools, isPanelVisible]);

  return (
    <ToolWorkflowContext.Provider value={contextValue}>
      {children}
    </ToolWorkflowContext.Provider>
  );
}

// Custom hook to use the context
export function useToolWorkflow(): ToolWorkflowContextValue {
  const context = useContext(ToolWorkflowContext);
  if (!context) {
    throw new Error('useToolWorkflow must be used within a ToolWorkflowProvider');
  }
  return context;
<<<<<<< HEAD
}
=======
}

// Convenience exports for specific use cases (optional - components can use useToolWorkflow directly)
export const useToolSelection = useToolWorkflow;
export const useToolPanelState = useToolWorkflow;
export const useWorkbenchState = useToolWorkflow;
>>>>>>> 4c17c520
<|MERGE_RESOLUTION|>--- conflicted
+++ resolved
@@ -5,13 +5,9 @@
 
 import React, { createContext, useContext, useReducer, useCallback, useMemo } from 'react';
 import { useToolManagement } from '../hooks/useToolManagement';
-<<<<<<< HEAD
-import { type ToolRegistryEntry } from '../data/toolRegistry';
-=======
-import { useToolUrlRouting } from '../hooks/useToolUrlRouting';
-import { Tool } from '../types/tool';
->>>>>>> 4c17c520
+import { ToolConfiguration } from '../types/tool';
 import { PageEditorFunctions } from '../types/pageEditor';
+import { ToolRegistryEntry } from '../data/toolRegistry';
 
 // State interface
 interface ToolWorkflowState {
@@ -74,15 +70,9 @@
 interface ToolWorkflowContextValue extends ToolWorkflowState {
   // Tool management (from hook)
   selectedToolKey: string | null;
-<<<<<<< HEAD
-  selectedTool: ToolRegistryEntry | null;
-  toolRegistry: Record<string, ToolRegistryEntry>; // From useToolManagement
+  selectedTool: ToolConfiguration | null;
+  toolRegistry: any; // From useToolManagement
   
-=======
-  selectedTool: Tool | null;
-  toolRegistry: any; // From useToolManagement
-
->>>>>>> 4c17c520
   // UI Actions
   setSidebarsVisible: (visible: boolean) => void;
   setLeftPanelView: (view: 'toolPicker' | 'toolContent') => void;
@@ -180,20 +170,6 @@
     setReaderMode(true);
   }, [setReaderMode]);
 
-  // URL routing functionality
-  const { getToolUrlSlug, getToolKeyFromSlug } = useToolUrlRouting({
-    selectedToolKey,
-    toolRegistry,
-    selectTool,
-    clearToolSelection,
-    // During initial load, we want the full UI side-effects (like before):
-    onInitSelect: handleToolSelect,
-    // For back/forward nav, keep it lightweight like before (selection only):
-    onPopStateSelect: selectTool,
-    // If your app serves under a subpath, provide basePath here (e.g., '/app')
-    // basePath: ''
-  });
-
   // Filter tools based on search query
   const filteredTools = useMemo(() => {
     if (!toolRegistry) return [];
@@ -249,13 +225,4 @@
     throw new Error('useToolWorkflow must be used within a ToolWorkflowProvider');
   }
   return context;
-<<<<<<< HEAD
-}
-=======
-}
-
-// Convenience exports for specific use cases (optional - components can use useToolWorkflow directly)
-export const useToolSelection = useToolWorkflow;
-export const useToolPanelState = useToolWorkflow;
-export const useWorkbenchState = useToolWorkflow;
->>>>>>> 4c17c520
+}