/**
 * FileContext - Manages PDF files for Stirling PDF multi-tool workflow
 * 
 * Handles file state, memory management, and resource cleanup for large PDFs (up to 100GB+).
 * Users upload PDFs once and chain tools (split → merge → compress → view) without reloading.
 * 
 * Key hooks:
 * - useFileState() - access file state and UI state
 * - useFileActions() - file operations (add/remove/update)  
 * - useToolFileSelection() - for tool components
 * 
 * Memory management handled by FileLifecycleManager (PDF.js cleanup, blob URL revocation).
 */

import React, { useReducer, useCallback, useEffect, useRef, useMemo } from 'react';
import {
  FileContextProviderProps,
  FileContextSelectors,
  FileContextStateValue,
  FileContextActionsValue,
  FileContextActions,
  FileId,
  FileRecord
} from '../types/fileContext';

// Import modular components
import { fileContextReducer, initialFileContextState } from './file/FileReducer';
import { createFileSelectors } from './file/fileSelectors';
import { addFiles, createFileActions } from './file/fileActions';
import { FileLifecycleManager } from './file/lifecycle';
import { FileStateContext, FileActionsContext } from './file/contexts';

<<<<<<< HEAD
const DEBUG = process.env.NODE_ENV === 'development';
=======
const initialState: FileContextState = {
  activeFiles: [],
  processedFiles: new Map(),
  pinnedFiles: new Set(),
  currentMode: 'pageEditor',
  currentView: 'fileEditor', // Legacy field
  currentTool: null, // Legacy field
  fileEditHistory: new Map(),
  globalFileOperations: [],
  fileOperationHistory: new Map(),
  selectedFileIds: [],
  selectedPageNumbers: [],
  viewerConfig: initialViewerConfig,
  isProcessing: false,
  processingProgress: 0,
  lastExportConfig: undefined,
  hasUnsavedChanges: false,
  pendingNavigation: null,
  showNavigationWarning: false
};

// Action types
type FileContextAction =
  | { type: 'SET_ACTIVE_FILES'; payload: File[] }
  | { type: 'ADD_FILES'; payload: File[] }
  | { type: 'REMOVE_FILES'; payload: string[] }
  | { type: 'SET_PROCESSED_FILES'; payload: Map<File, ProcessedFile> }
  | { type: 'UPDATE_PROCESSED_FILE'; payload: { file: File; processedFile: ProcessedFile } }
  | { type: 'SET_CURRENT_MODE'; payload: ModeType }
  | { type: 'SET_CURRENT_VIEW'; payload: ViewType }
  | { type: 'SET_CURRENT_TOOL'; payload: ToolType }
  | { type: 'SET_SELECTED_FILES'; payload: string[] }
  | { type: 'SET_SELECTED_PAGES'; payload: number[] }
  | { type: 'CLEAR_SELECTIONS' }
  | { type: 'SET_PROCESSING'; payload: { isProcessing: boolean; progress: number } }
  | { type: 'UPDATE_VIEWER_CONFIG'; payload: Partial<ViewerConfig> }
  | { type: 'ADD_PAGE_OPERATIONS'; payload: { fileId: string; operations: PageOperation[] } }
  | { type: 'ADD_FILE_OPERATION'; payload: FileOperation }
  | { type: 'RECORD_OPERATION'; payload: { fileId: string; operation: FileOperation | PageOperation } }
  | { type: 'MARK_OPERATION_APPLIED'; payload: { fileId: string; operationId: string } }
  | { type: 'MARK_OPERATION_FAILED'; payload: { fileId: string; operationId: string; error: string } }
  | { type: 'CLEAR_FILE_HISTORY'; payload: string }
  | { type: 'SET_EXPORT_CONFIG'; payload: FileContextState['lastExportConfig'] }
  | { type: 'SET_UNSAVED_CHANGES'; payload: boolean }
  | { type: 'SET_PENDING_NAVIGATION'; payload: (() => void) | null }
  | { type: 'SHOW_NAVIGATION_WARNING'; payload: boolean }
  | { type: 'PIN_FILE'; payload: File }
  | { type: 'UNPIN_FILE'; payload: File }
  | { type: 'CONSUME_FILES'; payload: { inputFiles: File[]; outputFiles: File[] } }
  | { type: 'RESET_CONTEXT' }
  | { type: 'LOAD_STATE'; payload: Partial<FileContextState> };

// Reducer
function fileContextReducer(state: FileContextState, action: FileContextAction): FileContextState {
  switch (action.type) {
    case 'SET_ACTIVE_FILES':
      return {
        ...state,
        activeFiles: action.payload,
        selectedFileIds: [], // Clear selections when files change
        selectedPageNumbers: []
      };

    case 'ADD_FILES':
      return {
        ...state,
        activeFiles: [...state.activeFiles, ...action.payload]
      };

    case 'REMOVE_FILES':
      const remainingFiles = state.activeFiles.filter(file => {
        const fileId = getFileId(file);
        return !fileId || !action.payload.includes(fileId);
      });
      const safeSelectedFileIds = Array.isArray(state.selectedFileIds) ? state.selectedFileIds : [];
      return {
        ...state,
        activeFiles: remainingFiles,
        selectedFileIds: safeSelectedFileIds.filter(id => !action.payload.includes(id))
      };

    case 'SET_PROCESSED_FILES':
      return {
        ...state,
        processedFiles: action.payload
      };

    case 'UPDATE_PROCESSED_FILE':
      const updatedProcessedFiles = new Map(state.processedFiles);
      updatedProcessedFiles.set(action.payload.file, action.payload.processedFile);
      return {
        ...state,
        processedFiles: updatedProcessedFiles
      };

    case 'SET_CURRENT_MODE':
      const coreViews = ['viewer', 'pageEditor', 'fileEditor'];
      const isToolMode = !coreViews.includes(action.payload);

      return {
        ...state,
        currentMode: action.payload,
        // Update legacy fields for backward compatibility
        currentView: isToolMode ? 'fileEditor' : action.payload as ViewType,
        currentTool: isToolMode ? action.payload as ToolType : null
      };

    case 'SET_CURRENT_VIEW':
      // Legacy action - just update currentMode
      return {
        ...state,
        currentMode: action.payload as ModeType,
        currentView: action.payload,
        currentTool: null
      };

    case 'SET_CURRENT_TOOL':
      // Legacy action - just update currentMode
      return {
        ...state,
        currentMode: action.payload ? action.payload as ModeType : 'pageEditor',
        currentView: action.payload ? 'fileEditor' : 'pageEditor',
        currentTool: action.payload
      };

    case 'SET_SELECTED_FILES':
      return {
        ...state,
        selectedFileIds: action.payload
      };

    case 'SET_SELECTED_PAGES':
      return {
        ...state,
        selectedPageNumbers: action.payload
      };

    case 'CLEAR_SELECTIONS':
      return {
        ...state,
        selectedFileIds: [],
        selectedPageNumbers: []
      };

    case 'SET_PROCESSING':
      return {
        ...state,
        isProcessing: action.payload.isProcessing,
        processingProgress: action.payload.progress
      };

    case 'UPDATE_VIEWER_CONFIG':
      return {
        ...state,
        viewerConfig: {
          ...state.viewerConfig,
          ...action.payload
        }
      };

    case 'ADD_PAGE_OPERATIONS':
      const newHistory = new Map(state.fileEditHistory);
      const existing = newHistory.get(action.payload.fileId);
      newHistory.set(action.payload.fileId, {
        fileId: action.payload.fileId,
        pageOperations: existing ?
          [...existing.pageOperations, ...action.payload.operations] :
          action.payload.operations,
        lastModified: Date.now()
      });
      return {
        ...state,
        fileEditHistory: newHistory
      };

    case 'ADD_FILE_OPERATION':
      return {
        ...state,
        globalFileOperations: [...state.globalFileOperations, action.payload]
      };

    case 'RECORD_OPERATION':
      const { fileId, operation } = action.payload;
      const newOperationHistory = new Map(state.fileOperationHistory);
      const existingHistory = newOperationHistory.get(fileId);

      if (existingHistory) {
        // Add operation to existing history
        newOperationHistory.set(fileId, {
          ...existingHistory,
          operations: [...existingHistory.operations, operation],
          lastModified: Date.now()
        });
      } else {
        // Create new history for this file
        newOperationHistory.set(fileId, {
          fileId,
          fileName: fileId, // Will be updated with actual filename when available
          operations: [operation],
          createdAt: Date.now(),
          lastModified: Date.now()
        });
      }

      return {
        ...state,
        fileOperationHistory: newOperationHistory
      };

    case 'MARK_OPERATION_APPLIED':
      const appliedHistory = new Map(state.fileOperationHistory);
      const appliedFileHistory = appliedHistory.get(action.payload.fileId);

      if (appliedFileHistory) {
        const updatedOperations = appliedFileHistory.operations.map(op =>
          op.id === action.payload.operationId
            ? { ...op, status: 'applied' as const }
            : op
        );
        appliedHistory.set(action.payload.fileId, {
          ...appliedFileHistory,
          operations: updatedOperations,
          lastModified: Date.now()
        });
      }

      return {
        ...state,
        fileOperationHistory: appliedHistory
      };

    case 'MARK_OPERATION_FAILED':
      const failedHistory = new Map(state.fileOperationHistory);
      const failedFileHistory = failedHistory.get(action.payload.fileId);

      if (failedFileHistory) {
        const updatedOperations = failedFileHistory.operations.map(op =>
          op.id === action.payload.operationId
            ? {
                ...op,
                status: 'failed' as const,
                metadata: { ...op.metadata, error: action.payload.error }
              }
            : op
        );
        failedHistory.set(action.payload.fileId, {
          ...failedFileHistory,
          operations: updatedOperations,
          lastModified: Date.now()
        });
      }

      return {
        ...state,
        fileOperationHistory: failedHistory
      };

    case 'CLEAR_FILE_HISTORY':
      const clearedHistory = new Map(state.fileOperationHistory);
      clearedHistory.delete(action.payload);
      return {
        ...state,
        fileOperationHistory: clearedHistory
      };

    case 'SET_EXPORT_CONFIG':
      return {
        ...state,
        lastExportConfig: action.payload
      };

    case 'SET_UNSAVED_CHANGES':
      return {
        ...state,
        hasUnsavedChanges: action.payload
      };

    case 'SET_PENDING_NAVIGATION':
      return {
        ...state,
        pendingNavigation: action.payload
      };

    case 'SHOW_NAVIGATION_WARNING':
      return {
        ...state,
        showNavigationWarning: action.payload
      };

    case 'PIN_FILE':
      return {
        ...state,
        pinnedFiles: new Set([...state.pinnedFiles, action.payload])
      };

    case 'UNPIN_FILE':
      const newPinnedFiles = new Set(state.pinnedFiles);
      newPinnedFiles.delete(action.payload);
      return {
        ...state,
        pinnedFiles: newPinnedFiles
      };

    case 'CONSUME_FILES': {
      const { inputFiles, outputFiles } = action.payload;
      const unpinnedInputFiles = inputFiles.filter(file => !state.pinnedFiles.has(file));

      // Remove unpinned input files and add output files
      const newActiveFiles = [
        ...state.activeFiles.filter(file => !unpinnedInputFiles.includes(file)),
        ...outputFiles
      ];

      // Update processed files map - remove consumed files, keep pinned ones
      const newProcessedFiles = new Map(state.processedFiles);
      unpinnedInputFiles.forEach(file => {
        newProcessedFiles.delete(file);
      });

      return {
        ...state,
        activeFiles: newActiveFiles,
        processedFiles: newProcessedFiles
      };
    }

    case 'RESET_CONTEXT':
      return {
        ...initialState
      };

    case 'LOAD_STATE':
      return {
        ...state,
        ...action.payload
      };

    default:
      return state;
  }
}

// Context
const FileContext = createContext<FileContextValue | undefined>(undefined);
>>>>>>> c1b79115

// Provider component
export function FileContextProvider({
  children,
  enableUrlSync = true,
  enablePersistence = true 
}: FileContextProviderProps) {
  const [state, dispatch] = useReducer(fileContextReducer, initialFileContextState);

  // File ref map - stores File objects outside React state
  const filesRef = useRef<Map<FileId, File>>(new Map());
  
  // Stable state reference for selectors
  const stateRef = useRef(state);
  stateRef.current = state;

  // Create lifecycle manager
  const lifecycleManagerRef = useRef<FileLifecycleManager | null>(null);
  if (!lifecycleManagerRef.current) {
    lifecycleManagerRef.current = new FileLifecycleManager(filesRef, dispatch);
  }
  const lifecycleManager = lifecycleManagerRef.current;

  // Create stable selectors (memoized once to avoid re-renders)
  const selectors = useMemo<FileContextSelectors>(() => 
    createFileSelectors(stateRef, filesRef), 
    [] // Empty deps - selectors are stable
  );

  // Navigation management removed - moved to NavigationContext

<<<<<<< HEAD
=======
  // File pinning functions
  const pinFile = useCallback((file: File) => {
    dispatch({ type: 'PIN_FILE', payload: file });
  }, []);

  const unpinFile = useCallback((file: File) => {
    dispatch({ type: 'UNPIN_FILE', payload: file });
  }, []);

  const isFilePinned = useCallback((file: File): boolean => {
    return state.pinnedFiles.has(file);
  }, [state.pinnedFiles]);

  // File consumption function
  const consumeFiles = useCallback(async (inputFiles: File[], outputFiles: File[]): Promise<void> => {
    dispatch({ type: 'CONSUME_FILES', payload: { inputFiles, outputFiles } });

    // Store new output files if persistence is enabled
    if (enablePersistence) {
      for (const file of outputFiles) {
        try {
          const fileId = getFileId(file);
          if (!fileId) {
            try {
              const thumbnail = await (thumbnailGenerationService as any /* FIX ME */).generateThumbnail(file);
              const storedFile = await fileStorage.storeFile(file, thumbnail);
              Object.defineProperty(file, 'id', { value: storedFile.id, writable: false });
            } catch (thumbnailError) {
              console.warn('Failed to generate thumbnail, storing without:', thumbnailError);
              const storedFile = await fileStorage.storeFile(file);
              Object.defineProperty(file, 'id', { value: storedFile.id, writable: false });
            }
          }
        } catch (error) {
          console.error('Failed to store output file:', error);
        }
      }
    }
  }, [enablePersistence, state.pinnedFiles]);

  // Navigation guard system functions
>>>>>>> c1b79115
  const setHasUnsavedChanges = useCallback((hasChanges: boolean) => {
    dispatch({ type: 'SET_UNSAVED_CHANGES', payload: { hasChanges } });
  }, []);

  // File operations using unified addFiles helper
  const addRawFiles = useCallback(async (files: File[]): Promise<File[]> => {
    return addFiles('raw', { files }, stateRef, filesRef, dispatch);
  }, []);

  const addProcessedFiles = useCallback(async (filesWithThumbnails: Array<{ file: File; thumbnail?: string; pageCount?: number }>): Promise<File[]> => {
    return addFiles('processed', { filesWithThumbnails }, stateRef, filesRef, dispatch);
  }, []);

  const addStoredFiles = useCallback(async (filesWithMetadata: Array<{ file: File; originalId: FileId; metadata: any }>): Promise<File[]> => {
    return addFiles('stored', { filesWithMetadata }, stateRef, filesRef, dispatch);
  }, []);

  // Action creators
  const baseActions = useMemo(() => createFileActions(dispatch), []);

  // Complete actions object
  const actions = useMemo<FileContextActions>(() => ({
    ...baseActions,
    addFiles: addRawFiles,
    addProcessedFiles,
    addStoredFiles, 
    removeFiles: (fileIds: FileId[], deleteFromStorage?: boolean) => 
      lifecycleManager.removeFiles(fileIds, stateRef),
    updateFileRecord: (fileId: FileId, updates: Partial<FileRecord>) => 
      lifecycleManager.updateFileRecord(fileId, updates, stateRef),
    clearAllFiles: () => {
      lifecycleManager.cleanupAllFiles();
      filesRef.current.clear();
      dispatch({ type: 'RESET_CONTEXT' });
    },
    setHasUnsavedChanges,
    trackBlobUrl: lifecycleManager.trackBlobUrl,
    trackPdfDocument: lifecycleManager.trackPdfDocument,
    cleanupFile: (fileId: string) => lifecycleManager.cleanupFile(fileId, stateRef),
    scheduleCleanup: (fileId: string, delay?: number) => 
      lifecycleManager.scheduleCleanup(fileId, delay, stateRef)
  }), [
    baseActions, 
    addRawFiles, 
    addProcessedFiles, 
    addStoredFiles, 
    lifecycleManager,
    setHasUnsavedChanges
  ]);

  // Split context values to minimize re-renders
  const stateValue = useMemo<FileContextStateValue>(() => ({
    state,
    selectors
  }), [state, selectors]);

  const actionsValue = useMemo<FileContextActionsValue>(() => ({
    actions,
    dispatch
  }), [actions]);

  // Cleanup on unmount
  useEffect(() => {
    return () => {
      if (DEBUG) console.log('FileContext unmounting - cleaning up all resources');
      lifecycleManager.destroy();
    };
<<<<<<< HEAD
  }, [lifecycleManager]);
=======
  }, [cleanupAllFiles]);

  const contextValue: FileContextValue = {
    // State
    ...state,

    // Actions
    addFiles,
    removeFiles,
    replaceFile,
    clearAllFiles,
    pinFile,
    unpinFile,
    isFilePinned,
    consumeFiles,
    setCurrentMode,
    setCurrentView,
    setCurrentTool,
    setSelectedFiles,
    setSelectedPages,
    updateProcessedFile,
    clearSelections,
    applyPageOperations,
    applyFileOperation,
    undoLastOperation,
    updateViewerConfig,
    setExportConfig,
    getFileById,
    getProcessedFileById,
    getCurrentFile,
    getCurrentProcessedFile,
    saveContext,
    loadContext,
    resetContext,

    // Operation history management
    recordOperation,
    markOperationApplied,
    markOperationFailed,
    getFileHistory,
    getAppliedOperations,
    clearFileHistory,

    // Navigation guard system
    setHasUnsavedChanges,
    requestNavigation,
    confirmNavigation,
    cancelNavigation,

    // Memory management
    trackBlobUrl,
    trackPdfDocument,
    cleanupFile,
    scheduleCleanup
  };
>>>>>>> c1b79115

  return (
    <FileStateContext.Provider value={stateValue}>
      <FileActionsContext.Provider value={actionsValue}>
        {children}
      </FileActionsContext.Provider>
    </FileStateContext.Provider>
  );
}

// Export all hooks from the fileHooks module
export {
  useFileState,
  useFileActions,
  useCurrentFile,
  useFileSelection,
  useFileManagement,
  useFileUI,
  useFileRecord,
  useAllFiles,
  useSelectedFiles,
  // Primary API hooks for tools
  useFileContext,
  useToolFileSelection,
  useProcessedFiles
} from './file/fileHooks';<|MERGE_RESOLUTION|>--- conflicted
+++ resolved
@@ -26,358 +26,11 @@
 // Import modular components
 import { fileContextReducer, initialFileContextState } from './file/FileReducer';
 import { createFileSelectors } from './file/fileSelectors';
-import { addFiles, createFileActions } from './file/fileActions';
+import { addFiles, consumeFiles, createFileActions } from './file/fileActions';
 import { FileLifecycleManager } from './file/lifecycle';
 import { FileStateContext, FileActionsContext } from './file/contexts';
 
-<<<<<<< HEAD
 const DEBUG = process.env.NODE_ENV === 'development';
-=======
-const initialState: FileContextState = {
-  activeFiles: [],
-  processedFiles: new Map(),
-  pinnedFiles: new Set(),
-  currentMode: 'pageEditor',
-  currentView: 'fileEditor', // Legacy field
-  currentTool: null, // Legacy field
-  fileEditHistory: new Map(),
-  globalFileOperations: [],
-  fileOperationHistory: new Map(),
-  selectedFileIds: [],
-  selectedPageNumbers: [],
-  viewerConfig: initialViewerConfig,
-  isProcessing: false,
-  processingProgress: 0,
-  lastExportConfig: undefined,
-  hasUnsavedChanges: false,
-  pendingNavigation: null,
-  showNavigationWarning: false
-};
-
-// Action types
-type FileContextAction =
-  | { type: 'SET_ACTIVE_FILES'; payload: File[] }
-  | { type: 'ADD_FILES'; payload: File[] }
-  | { type: 'REMOVE_FILES'; payload: string[] }
-  | { type: 'SET_PROCESSED_FILES'; payload: Map<File, ProcessedFile> }
-  | { type: 'UPDATE_PROCESSED_FILE'; payload: { file: File; processedFile: ProcessedFile } }
-  | { type: 'SET_CURRENT_MODE'; payload: ModeType }
-  | { type: 'SET_CURRENT_VIEW'; payload: ViewType }
-  | { type: 'SET_CURRENT_TOOL'; payload: ToolType }
-  | { type: 'SET_SELECTED_FILES'; payload: string[] }
-  | { type: 'SET_SELECTED_PAGES'; payload: number[] }
-  | { type: 'CLEAR_SELECTIONS' }
-  | { type: 'SET_PROCESSING'; payload: { isProcessing: boolean; progress: number } }
-  | { type: 'UPDATE_VIEWER_CONFIG'; payload: Partial<ViewerConfig> }
-  | { type: 'ADD_PAGE_OPERATIONS'; payload: { fileId: string; operations: PageOperation[] } }
-  | { type: 'ADD_FILE_OPERATION'; payload: FileOperation }
-  | { type: 'RECORD_OPERATION'; payload: { fileId: string; operation: FileOperation | PageOperation } }
-  | { type: 'MARK_OPERATION_APPLIED'; payload: { fileId: string; operationId: string } }
-  | { type: 'MARK_OPERATION_FAILED'; payload: { fileId: string; operationId: string; error: string } }
-  | { type: 'CLEAR_FILE_HISTORY'; payload: string }
-  | { type: 'SET_EXPORT_CONFIG'; payload: FileContextState['lastExportConfig'] }
-  | { type: 'SET_UNSAVED_CHANGES'; payload: boolean }
-  | { type: 'SET_PENDING_NAVIGATION'; payload: (() => void) | null }
-  | { type: 'SHOW_NAVIGATION_WARNING'; payload: boolean }
-  | { type: 'PIN_FILE'; payload: File }
-  | { type: 'UNPIN_FILE'; payload: File }
-  | { type: 'CONSUME_FILES'; payload: { inputFiles: File[]; outputFiles: File[] } }
-  | { type: 'RESET_CONTEXT' }
-  | { type: 'LOAD_STATE'; payload: Partial<FileContextState> };
-
-// Reducer
-function fileContextReducer(state: FileContextState, action: FileContextAction): FileContextState {
-  switch (action.type) {
-    case 'SET_ACTIVE_FILES':
-      return {
-        ...state,
-        activeFiles: action.payload,
-        selectedFileIds: [], // Clear selections when files change
-        selectedPageNumbers: []
-      };
-
-    case 'ADD_FILES':
-      return {
-        ...state,
-        activeFiles: [...state.activeFiles, ...action.payload]
-      };
-
-    case 'REMOVE_FILES':
-      const remainingFiles = state.activeFiles.filter(file => {
-        const fileId = getFileId(file);
-        return !fileId || !action.payload.includes(fileId);
-      });
-      const safeSelectedFileIds = Array.isArray(state.selectedFileIds) ? state.selectedFileIds : [];
-      return {
-        ...state,
-        activeFiles: remainingFiles,
-        selectedFileIds: safeSelectedFileIds.filter(id => !action.payload.includes(id))
-      };
-
-    case 'SET_PROCESSED_FILES':
-      return {
-        ...state,
-        processedFiles: action.payload
-      };
-
-    case 'UPDATE_PROCESSED_FILE':
-      const updatedProcessedFiles = new Map(state.processedFiles);
-      updatedProcessedFiles.set(action.payload.file, action.payload.processedFile);
-      return {
-        ...state,
-        processedFiles: updatedProcessedFiles
-      };
-
-    case 'SET_CURRENT_MODE':
-      const coreViews = ['viewer', 'pageEditor', 'fileEditor'];
-      const isToolMode = !coreViews.includes(action.payload);
-
-      return {
-        ...state,
-        currentMode: action.payload,
-        // Update legacy fields for backward compatibility
-        currentView: isToolMode ? 'fileEditor' : action.payload as ViewType,
-        currentTool: isToolMode ? action.payload as ToolType : null
-      };
-
-    case 'SET_CURRENT_VIEW':
-      // Legacy action - just update currentMode
-      return {
-        ...state,
-        currentMode: action.payload as ModeType,
-        currentView: action.payload,
-        currentTool: null
-      };
-
-    case 'SET_CURRENT_TOOL':
-      // Legacy action - just update currentMode
-      return {
-        ...state,
-        currentMode: action.payload ? action.payload as ModeType : 'pageEditor',
-        currentView: action.payload ? 'fileEditor' : 'pageEditor',
-        currentTool: action.payload
-      };
-
-    case 'SET_SELECTED_FILES':
-      return {
-        ...state,
-        selectedFileIds: action.payload
-      };
-
-    case 'SET_SELECTED_PAGES':
-      return {
-        ...state,
-        selectedPageNumbers: action.payload
-      };
-
-    case 'CLEAR_SELECTIONS':
-      return {
-        ...state,
-        selectedFileIds: [],
-        selectedPageNumbers: []
-      };
-
-    case 'SET_PROCESSING':
-      return {
-        ...state,
-        isProcessing: action.payload.isProcessing,
-        processingProgress: action.payload.progress
-      };
-
-    case 'UPDATE_VIEWER_CONFIG':
-      return {
-        ...state,
-        viewerConfig: {
-          ...state.viewerConfig,
-          ...action.payload
-        }
-      };
-
-    case 'ADD_PAGE_OPERATIONS':
-      const newHistory = new Map(state.fileEditHistory);
-      const existing = newHistory.get(action.payload.fileId);
-      newHistory.set(action.payload.fileId, {
-        fileId: action.payload.fileId,
-        pageOperations: existing ?
-          [...existing.pageOperations, ...action.payload.operations] :
-          action.payload.operations,
-        lastModified: Date.now()
-      });
-      return {
-        ...state,
-        fileEditHistory: newHistory
-      };
-
-    case 'ADD_FILE_OPERATION':
-      return {
-        ...state,
-        globalFileOperations: [...state.globalFileOperations, action.payload]
-      };
-
-    case 'RECORD_OPERATION':
-      const { fileId, operation } = action.payload;
-      const newOperationHistory = new Map(state.fileOperationHistory);
-      const existingHistory = newOperationHistory.get(fileId);
-
-      if (existingHistory) {
-        // Add operation to existing history
-        newOperationHistory.set(fileId, {
-          ...existingHistory,
-          operations: [...existingHistory.operations, operation],
-          lastModified: Date.now()
-        });
-      } else {
-        // Create new history for this file
-        newOperationHistory.set(fileId, {
-          fileId,
-          fileName: fileId, // Will be updated with actual filename when available
-          operations: [operation],
-          createdAt: Date.now(),
-          lastModified: Date.now()
-        });
-      }
-
-      return {
-        ...state,
-        fileOperationHistory: newOperationHistory
-      };
-
-    case 'MARK_OPERATION_APPLIED':
-      const appliedHistory = new Map(state.fileOperationHistory);
-      const appliedFileHistory = appliedHistory.get(action.payload.fileId);
-
-      if (appliedFileHistory) {
-        const updatedOperations = appliedFileHistory.operations.map(op =>
-          op.id === action.payload.operationId
-            ? { ...op, status: 'applied' as const }
-            : op
-        );
-        appliedHistory.set(action.payload.fileId, {
-          ...appliedFileHistory,
-          operations: updatedOperations,
-          lastModified: Date.now()
-        });
-      }
-
-      return {
-        ...state,
-        fileOperationHistory: appliedHistory
-      };
-
-    case 'MARK_OPERATION_FAILED':
-      const failedHistory = new Map(state.fileOperationHistory);
-      const failedFileHistory = failedHistory.get(action.payload.fileId);
-
-      if (failedFileHistory) {
-        const updatedOperations = failedFileHistory.operations.map(op =>
-          op.id === action.payload.operationId
-            ? {
-                ...op,
-                status: 'failed' as const,
-                metadata: { ...op.metadata, error: action.payload.error }
-              }
-            : op
-        );
-        failedHistory.set(action.payload.fileId, {
-          ...failedFileHistory,
-          operations: updatedOperations,
-          lastModified: Date.now()
-        });
-      }
-
-      return {
-        ...state,
-        fileOperationHistory: failedHistory
-      };
-
-    case 'CLEAR_FILE_HISTORY':
-      const clearedHistory = new Map(state.fileOperationHistory);
-      clearedHistory.delete(action.payload);
-      return {
-        ...state,
-        fileOperationHistory: clearedHistory
-      };
-
-    case 'SET_EXPORT_CONFIG':
-      return {
-        ...state,
-        lastExportConfig: action.payload
-      };
-
-    case 'SET_UNSAVED_CHANGES':
-      return {
-        ...state,
-        hasUnsavedChanges: action.payload
-      };
-
-    case 'SET_PENDING_NAVIGATION':
-      return {
-        ...state,
-        pendingNavigation: action.payload
-      };
-
-    case 'SHOW_NAVIGATION_WARNING':
-      return {
-        ...state,
-        showNavigationWarning: action.payload
-      };
-
-    case 'PIN_FILE':
-      return {
-        ...state,
-        pinnedFiles: new Set([...state.pinnedFiles, action.payload])
-      };
-
-    case 'UNPIN_FILE':
-      const newPinnedFiles = new Set(state.pinnedFiles);
-      newPinnedFiles.delete(action.payload);
-      return {
-        ...state,
-        pinnedFiles: newPinnedFiles
-      };
-
-    case 'CONSUME_FILES': {
-      const { inputFiles, outputFiles } = action.payload;
-      const unpinnedInputFiles = inputFiles.filter(file => !state.pinnedFiles.has(file));
-
-      // Remove unpinned input files and add output files
-      const newActiveFiles = [
-        ...state.activeFiles.filter(file => !unpinnedInputFiles.includes(file)),
-        ...outputFiles
-      ];
-
-      // Update processed files map - remove consumed files, keep pinned ones
-      const newProcessedFiles = new Map(state.processedFiles);
-      unpinnedInputFiles.forEach(file => {
-        newProcessedFiles.delete(file);
-      });
-
-      return {
-        ...state,
-        activeFiles: newActiveFiles,
-        processedFiles: newProcessedFiles
-      };
-    }
-
-    case 'RESET_CONTEXT':
-      return {
-        ...initialState
-      };
-
-    case 'LOAD_STATE':
-      return {
-        ...state,
-        ...action.payload
-      };
-
-    default:
-      return state;
-  }
-}
-
-// Context
-const FileContext = createContext<FileContextValue | undefined>(undefined);
->>>>>>> c1b79115
 
 // Provider component
 export function FileContextProvider({
@@ -409,50 +62,7 @@
 
   // Navigation management removed - moved to NavigationContext
 
-<<<<<<< HEAD
-=======
-  // File pinning functions
-  const pinFile = useCallback((file: File) => {
-    dispatch({ type: 'PIN_FILE', payload: file });
-  }, []);
-
-  const unpinFile = useCallback((file: File) => {
-    dispatch({ type: 'UNPIN_FILE', payload: file });
-  }, []);
-
-  const isFilePinned = useCallback((file: File): boolean => {
-    return state.pinnedFiles.has(file);
-  }, [state.pinnedFiles]);
-
-  // File consumption function
-  const consumeFiles = useCallback(async (inputFiles: File[], outputFiles: File[]): Promise<void> => {
-    dispatch({ type: 'CONSUME_FILES', payload: { inputFiles, outputFiles } });
-
-    // Store new output files if persistence is enabled
-    if (enablePersistence) {
-      for (const file of outputFiles) {
-        try {
-          const fileId = getFileId(file);
-          if (!fileId) {
-            try {
-              const thumbnail = await (thumbnailGenerationService as any /* FIX ME */).generateThumbnail(file);
-              const storedFile = await fileStorage.storeFile(file, thumbnail);
-              Object.defineProperty(file, 'id', { value: storedFile.id, writable: false });
-            } catch (thumbnailError) {
-              console.warn('Failed to generate thumbnail, storing without:', thumbnailError);
-              const storedFile = await fileStorage.storeFile(file);
-              Object.defineProperty(file, 'id', { value: storedFile.id, writable: false });
-            }
-          }
-        } catch (error) {
-          console.error('Failed to store output file:', error);
-        }
-      }
-    }
-  }, [enablePersistence, state.pinnedFiles]);
-
   // Navigation guard system functions
->>>>>>> c1b79115
   const setHasUnsavedChanges = useCallback((hasChanges: boolean) => {
     dispatch({ type: 'SET_UNSAVED_CHANGES', payload: { hasChanges } });
   }, []);
@@ -473,6 +83,11 @@
   // Action creators
   const baseActions = useMemo(() => createFileActions(dispatch), []);
 
+  // Helper functions for pinned files
+  const consumeFilesWrapper = useCallback(async (inputFileIds: FileId[], outputFiles: File[]): Promise<void> => {
+    return consumeFiles(inputFileIds, outputFiles, stateRef, filesRef, dispatch);
+  }, []);
+
   // Complete actions object
   const actions = useMemo<FileContextActions>(() => ({
     ...baseActions,
@@ -488,6 +103,8 @@
       filesRef.current.clear();
       dispatch({ type: 'RESET_CONTEXT' });
     },
+    // Pinned files functionality - isFilePinned available in selectors
+    consumeFiles: consumeFilesWrapper,
     setHasUnsavedChanges,
     trackBlobUrl: lifecycleManager.trackBlobUrl,
     trackPdfDocument: lifecycleManager.trackPdfDocument,
@@ -500,7 +117,8 @@
     addProcessedFiles, 
     addStoredFiles, 
     lifecycleManager,
-    setHasUnsavedChanges
+    setHasUnsavedChanges,
+    consumeFilesWrapper
   ]);
 
   // Split context values to minimize re-renders
@@ -520,65 +138,7 @@
       if (DEBUG) console.log('FileContext unmounting - cleaning up all resources');
       lifecycleManager.destroy();
     };
-<<<<<<< HEAD
   }, [lifecycleManager]);
-=======
-  }, [cleanupAllFiles]);
-
-  const contextValue: FileContextValue = {
-    // State
-    ...state,
-
-    // Actions
-    addFiles,
-    removeFiles,
-    replaceFile,
-    clearAllFiles,
-    pinFile,
-    unpinFile,
-    isFilePinned,
-    consumeFiles,
-    setCurrentMode,
-    setCurrentView,
-    setCurrentTool,
-    setSelectedFiles,
-    setSelectedPages,
-    updateProcessedFile,
-    clearSelections,
-    applyPageOperations,
-    applyFileOperation,
-    undoLastOperation,
-    updateViewerConfig,
-    setExportConfig,
-    getFileById,
-    getProcessedFileById,
-    getCurrentFile,
-    getCurrentProcessedFile,
-    saveContext,
-    loadContext,
-    resetContext,
-
-    // Operation history management
-    recordOperation,
-    markOperationApplied,
-    markOperationFailed,
-    getFileHistory,
-    getAppliedOperations,
-    clearFileHistory,
-
-    // Navigation guard system
-    setHasUnsavedChanges,
-    requestNavigation,
-    confirmNavigation,
-    cancelNavigation,
-
-    // Memory management
-    trackBlobUrl,
-    trackPdfDocument,
-    cleanupFile,
-    scheduleCleanup
-  };
->>>>>>> c1b79115
 
   return (
     <FileStateContext.Provider value={stateValue}>
