/**
 * Refactored FileContext with reducer pattern and normalized state
 * 
 * PERFORMANCE IMPROVEMENTS:
 * - Normalized state: File objects stored in refs, only IDs in state
 * - Pure reducer: No object creation in reducer functions
 * - Split contexts: StateContext vs ActionsContext prevents unnecessary rerenders
 * - Individual selector hooks: Avoid selector object recreation
 * - Stable actions: useCallback + stateRef prevents action recreation
 * - Throttled persistence: Debounced localStorage writes
 * - Proper resource cleanup: Automatic blob URL revocation
 * 
 * USAGE:
 * - State access: useFileState(), useFileRecord(), useFileSelection()
 * - Actions only: useFileActions(), useFileManagement(), useViewerActions()
 * - Combined: useFileContext() (legacy - causes rerenders on any state change)
 * - FileRecord is the new lightweight "processed file" - no heavy processing needed
 * 
 * PERFORMANCE NOTES:
 * - useFileState() still rerenders on ANY state change (selectors object recreation)
 * - For list UIs: consider ids-only context or use-context-selector
 * - Individual hooks (useFileRecord) are the most performant option
 */

<<<<<<< HEAD
import React, { createContext, useContext, useReducer, useCallback, useEffect, useRef, useMemo } from 'react';
import {
=======
import React, { createContext, useContext, useReducer, useCallback, useEffect, useRef } from 'react';
import {
  FileContextValue,
>>>>>>> 129e4d00
  FileContextState,
  FileContextProviderProps,
  FileContextSelectors,
  FileContextStateValue,
  FileContextActionsValue,
  FileContextActions,
  FileContextAction,
  ModeType,
  FileId,
  FileRecord,
  toFileRecord,
  revokeFileResources,
  createFileId,
  createQuickKey
} from '../types/fileContext';
import { FileMetadata } from '../types/file';

// Import real services
import { EnhancedPDFProcessingService } from '../services/enhancedPDFProcessingService';
import { thumbnailGenerationService } from '../services/thumbnailGenerationService';
import { fileStorage } from '../services/fileStorage';
import { fileProcessingService } from '../services/fileProcessingService';
import { generateThumbnailWithMetadata } from '../utils/thumbnailUtils';

// Get service instances
const enhancedPDFProcessingService = EnhancedPDFProcessingService.getInstance();

// Initial state
const initialFileContextState: FileContextState = {
  files: {
    ids: [],
    byId: {}
  },
  ui: {
    currentMode: 'pageEditor' as ModeType,
    selectedFileIds: [],
    selectedPageNumbers: [],
    isProcessing: false,
    processingProgress: 0,
    hasUnsavedChanges: false,
    pendingNavigation: null,
    showNavigationWarning: false
  }
};

<<<<<<< HEAD
// Reducer
function fileContextReducer(state: FileContextState, action: FileContextAction): FileContextState {
  switch (action.type) {
    case 'ADD_FILES': {
      const { fileRecords } = action.payload;
      const newIds: FileId[] = [];
      const newById: Record<FileId, FileRecord> = { ...state.files.byId };
      
      fileRecords.forEach(record => {
        // Only add if not already present (dedupe by stable ID)
        if (!newById[record.id]) {
          newIds.push(record.id);
          newById[record.id] = record;
        }
=======
// Action types
type FileContextAction =
  | { type: 'SET_ACTIVE_FILES'; payload: File[] }
  | { type: 'ADD_FILES'; payload: File[] }
  | { type: 'REMOVE_FILES'; payload: string[] }
  | { type: 'SET_PROCESSED_FILES'; payload: Map<File, ProcessedFile> }
  | { type: 'UPDATE_PROCESSED_FILE'; payload: { file: File; processedFile: ProcessedFile } }
  | { type: 'SET_CURRENT_MODE'; payload: ModeType }
  | { type: 'SET_CURRENT_VIEW'; payload: ViewType }
  | { type: 'SET_CURRENT_TOOL'; payload: ToolType }
  | { type: 'SET_SELECTED_FILES'; payload: string[] }
  | { type: 'SET_SELECTED_PAGES'; payload: number[] }
  | { type: 'CLEAR_SELECTIONS' }
  | { type: 'SET_PROCESSING'; payload: { isProcessing: boolean; progress: number } }
  | { type: 'UPDATE_VIEWER_CONFIG'; payload: Partial<ViewerConfig> }
  | { type: 'ADD_PAGE_OPERATIONS'; payload: { fileId: string; operations: PageOperation[] } }
  | { type: 'ADD_FILE_OPERATION'; payload: FileOperation }
  | { type: 'RECORD_OPERATION'; payload: { fileId: string; operation: FileOperation | PageOperation } }
  | { type: 'MARK_OPERATION_APPLIED'; payload: { fileId: string; operationId: string } }
  | { type: 'MARK_OPERATION_FAILED'; payload: { fileId: string; operationId: string; error: string } }
  | { type: 'CLEAR_FILE_HISTORY'; payload: string }
  | { type: 'SET_EXPORT_CONFIG'; payload: FileContextState['lastExportConfig'] }
  | { type: 'SET_UNSAVED_CHANGES'; payload: boolean }
  | { type: 'SET_PENDING_NAVIGATION'; payload: (() => void) | null }
  | { type: 'SHOW_NAVIGATION_WARNING'; payload: boolean }
  | { type: 'RESET_CONTEXT' }
  | { type: 'LOAD_STATE'; payload: Partial<FileContextState> };

// Reducer
function fileContextReducer(state: FileContextState, action: FileContextAction): FileContextState {
  switch (action.type) {
    case 'SET_ACTIVE_FILES':
      return {
        ...state,
        activeFiles: action.payload,
        selectedFileIds: [], // Clear selections when files change
        selectedPageNumbers: []
      };

    case 'ADD_FILES':
      return {
        ...state,
        activeFiles: [...state.activeFiles, ...action.payload]
      };

    case 'REMOVE_FILES':
      const remainingFiles = state.activeFiles.filter(file => {
        const fileId = getFileId(file);
        return !fileId || !action.payload.includes(fileId);
      });
      const safeSelectedFileIds = Array.isArray(state.selectedFileIds) ? state.selectedFileIds : [];
      return {
        ...state,
        activeFiles: remainingFiles,
        selectedFileIds: safeSelectedFileIds.filter(id => !action.payload.includes(id))
      };

    case 'SET_PROCESSED_FILES':
      return {
        ...state,
        processedFiles: action.payload
      };

    case 'UPDATE_PROCESSED_FILE':
      const updatedProcessedFiles = new Map(state.processedFiles);
      updatedProcessedFiles.set(action.payload.file, action.payload.processedFile);
      return {
        ...state,
        processedFiles: updatedProcessedFiles
      };

    case 'SET_CURRENT_MODE':
      const coreViews = ['viewer', 'pageEditor', 'fileEditor'];
      const isToolMode = !coreViews.includes(action.payload);

      return {
        ...state,
        currentMode: action.payload,
        // Update legacy fields for backward compatibility
        currentView: isToolMode ? 'fileEditor' : action.payload as ViewType,
        currentTool: isToolMode ? action.payload as ToolType : null
      };

    case 'SET_CURRENT_VIEW':
      // Legacy action - just update currentMode
      return {
        ...state,
        currentMode: action.payload as ModeType,
        currentView: action.payload,
        currentTool: null
      };

    case 'SET_CURRENT_TOOL':
      // Legacy action - just update currentMode
      return {
        ...state,
        currentMode: action.payload ? action.payload as ModeType : 'pageEditor',
        currentView: action.payload ? 'fileEditor' : 'pageEditor',
        currentTool: action.payload
      };

    case 'SET_SELECTED_FILES':
      return {
        ...state,
        selectedFileIds: action.payload
      };

    case 'SET_SELECTED_PAGES':
      return {
        ...state,
        selectedPageNumbers: action.payload
      };

    case 'CLEAR_SELECTIONS':
      return {
        ...state,
        selectedFileIds: [],
        selectedPageNumbers: []
      };

    case 'SET_PROCESSING':
      return {
        ...state,
        isProcessing: action.payload.isProcessing,
        processingProgress: action.payload.progress
      };

    case 'UPDATE_VIEWER_CONFIG':
      return {
        ...state,
        viewerConfig: {
          ...state.viewerConfig,
          ...action.payload
        }
      };

    case 'ADD_PAGE_OPERATIONS':
      const newHistory = new Map(state.fileEditHistory);
      const existing = newHistory.get(action.payload.fileId);
      newHistory.set(action.payload.fileId, {
        fileId: action.payload.fileId,
        pageOperations: existing ?
          [...existing.pageOperations, ...action.payload.operations] :
          action.payload.operations,
        lastModified: Date.now()
>>>>>>> 129e4d00
      });
      
      return {
        ...state,
        files: {
          ids: [...state.files.ids, ...newIds],
          byId: newById
        }
      };
<<<<<<< HEAD
    }
    
    case 'REMOVE_FILES': {
      const { fileIds } = action.payload;
      const remainingIds = state.files.ids.filter(id => !fileIds.includes(id));
      const newById = { ...state.files.byId };
      
      // Clean up removed files
      fileIds.forEach(id => {
        const record = newById[id];
        if (record) {
          revokeFileResources(record);
          delete newById[id];
        }
      });
      
=======

    case 'RECORD_OPERATION':
      const { fileId, operation } = action.payload;
      const newOperationHistory = new Map(state.fileOperationHistory);
      const existingHistory = newOperationHistory.get(fileId);

      if (existingHistory) {
        // Add operation to existing history
        newOperationHistory.set(fileId, {
          ...existingHistory,
          operations: [...existingHistory.operations, operation],
          lastModified: Date.now()
        });
      } else {
        // Create new history for this file
        newOperationHistory.set(fileId, {
          fileId,
          fileName: fileId, // Will be updated with actual filename when available
          operations: [operation],
          createdAt: Date.now(),
          lastModified: Date.now()
        });
      }

>>>>>>> 129e4d00
      return {
        ...state,
        files: {
          ids: remainingIds,
          byId: newById
        },
        ui: {
          ...state.ui,
          selectedFileIds: state.ui.selectedFileIds.filter(id => !fileIds.includes(id))
        }
      };
<<<<<<< HEAD
    }
    
    case 'UPDATE_FILE_RECORD': {
      const { id, updates } = action.payload;
      const existingRecord = state.files.byId[id];
      if (!existingRecord) return state;
      
      // Immutable merge supports all FileRecord fields
=======

    case 'MARK_OPERATION_APPLIED':
      const appliedHistory = new Map(state.fileOperationHistory);
      const appliedFileHistory = appliedHistory.get(action.payload.fileId);

      if (appliedFileHistory) {
        const updatedOperations = appliedFileHistory.operations.map(op =>
          op.id === action.payload.operationId
            ? { ...op, status: 'applied' as const }
            : op
        );
        appliedHistory.set(action.payload.fileId, {
          ...appliedFileHistory,
          operations: updatedOperations,
          lastModified: Date.now()
        });
      }

>>>>>>> 129e4d00
      return {
        ...state,
        files: {
          ...state.files,
          byId: {
            ...state.files.byId,
            [id]: { ...existingRecord, ...updates }
          }
        }
      };
    }

<<<<<<< HEAD
    case 'SET_CURRENT_MODE': {
=======
    case 'MARK_OPERATION_FAILED':
      const failedHistory = new Map(state.fileOperationHistory);
      const failedFileHistory = failedHistory.get(action.payload.fileId);

      if (failedFileHistory) {
        const updatedOperations = failedFileHistory.operations.map(op =>
          op.id === action.payload.operationId
            ? {
                ...op,
                status: 'failed' as const,
                metadata: { ...op.metadata, error: action.payload.error }
              }
            : op
        );
        failedHistory.set(action.payload.fileId, {
          ...failedFileHistory,
          operations: updatedOperations,
          lastModified: Date.now()
        });
      }

>>>>>>> 129e4d00
      return {
        ...state,
        ui: {
          ...state.ui,
          currentMode: action.payload
        }
      };
    }
    
    
    case 'SET_SELECTED_FILES': {
      return {
        ...state,
        ui: {
          ...state.ui,
          selectedFileIds: action.payload.fileIds
        }
      };
    }
    
    case 'SET_SELECTED_PAGES': {
      return {
        ...state,
        ui: {
          ...state.ui,
          selectedPageNumbers: action.payload.pageNumbers
        }
      };
    }
    
    case 'CLEAR_SELECTIONS': {
      return {
        ...state,
        ui: {
          ...state.ui,
          selectedFileIds: [],
          selectedPageNumbers: []
        }
      };
    }
    
    case 'SET_PROCESSING': {
      return {
        ...state,
        ui: {
          ...state.ui,
          isProcessing: action.payload.isProcessing,
          processingProgress: action.payload.progress || 0
        }
      };
    }
    
    case 'SET_UNSAVED_CHANGES': {
      return {
        ...state,
        ui: {
          ...state.ui,
          hasUnsavedChanges: action.payload.hasChanges
        }
      };
    }
    
    case 'SET_PENDING_NAVIGATION': {
      return {
        ...state,
        ui: {
          ...state.ui,
          pendingNavigation: action.payload.navigationFn
        }
      };
    }
    
    case 'SHOW_NAVIGATION_WARNING': {
      return {
        ...state,
        ui: {
          ...state.ui,
          showNavigationWarning: action.payload.show
        }
      };
    }
    
    
    case 'RESET_CONTEXT': {
      // Clean up all resources before reset
      Object.values(state.files.byId).forEach(revokeFileResources);
      return { ...initialFileContextState };
    }
    
    default:
      return state;
  }
}

// Split contexts for performance
const FileStateContext = createContext<FileContextStateValue | undefined>(undefined);
const FileActionsContext = createContext<FileContextActionsValue | undefined>(undefined);

// Legacy context for backward compatibility
const FileContext = createContext<any | undefined>(undefined);

// Provider component
export function FileContextProvider({
  children,
  enableUrlSync = true,
  enablePersistence = true 
}: FileContextProviderProps) {
<<<<<<< HEAD
  const [state, dispatch] = useReducer(fileContextReducer, initialFileContextState);

  // File ref map - stores File objects outside React state
  const filesRef = useRef<Map<FileId, File>>(new Map());
  
=======
  const [state, dispatch] = useReducer(fileContextReducer, initialState);

>>>>>>> 129e4d00
  // Cleanup timers and refs
  const cleanupTimers = useRef<Map<string, number>>(new Map());
  const blobUrls = useRef<Set<string>>(new Set());
<<<<<<< HEAD
  const pdfDocuments = useRef<Map<string, any>>(new Map());

  // Stable state reference for selectors
  const stateRef = useRef(state);
  stateRef.current = state;
=======
  const pdfDocuments = useRef<Map<string, PDFDocument>>(new Map());

  // Enhanced file processing hook
  const {
    processedFiles,
    processingStates,
    isProcessing: globalProcessing,
    processingProgress,
    actions: processingActions
  } = useEnhancedProcessedFiles(state.activeFiles, {
    strategy: 'progressive_chunked',
    thumbnailQuality: 'medium',
    chunkSize: 5, // Process 5 pages at a time for smooth progress
    priorityPageCount: 0 // No special priority pages
  });

  // Update processed files when they change
  useEffect(() => {
    dispatch({ type: 'SET_PROCESSED_FILES', payload: processedFiles });
    dispatch({
      type: 'SET_PROCESSING',
      payload: {
        isProcessing: globalProcessing,
        progress: processingProgress.overall
      }
    });
  }, [processedFiles, globalProcessing, processingProgress.overall]);
>>>>>>> 129e4d00

  // Stable selectors (memoized once to avoid re-renders)
  const selectors = useMemo<FileContextSelectors>(() => ({
    getFile: (id: FileId) => filesRef.current.get(id),
    
    getFiles: (ids?: FileId[]) => {
      const currentIds = ids || stateRef.current.files.ids;
      return currentIds.map(id => filesRef.current.get(id)).filter(Boolean) as File[];
    },
    
    getFileRecord: (id: FileId) => stateRef.current.files.byId[id],
    
    getFileRecords: (ids?: FileId[]) => {
      const currentIds = ids || stateRef.current.files.ids;
      return currentIds.map(id => stateRef.current.files.byId[id]).filter(Boolean);
    },
    
    getAllFileIds: () => stateRef.current.files.ids,
    
    getSelectedFiles: () => {
      return stateRef.current.ui.selectedFileIds
        .map(id => filesRef.current.get(id))
        .filter(Boolean) as File[];
    },
    
    getSelectedFileRecords: () => {
      return stateRef.current.ui.selectedFileIds
        .map(id => stateRef.current.files.byId[id])
        .filter(Boolean);
    },
    
    // Stable signature for effects - prevents unnecessary re-renders
    getFilesSignature: () => {
      return stateRef.current.files.ids
        .map(id => {
          const record = stateRef.current.files.byId[id];
          return record ? `${id}:${record.size}:${record.lastModified}` : '';
        })
        .filter(Boolean)
        .join('|');
    }
  }), []); // Empty dependency array - selectors are now stable

  // Centralized memory management
  const trackBlobUrl = useCallback((url: string) => {
    blobUrls.current.add(url);
  }, []);

  const trackPdfDocument = useCallback((fileId: string, pdfDoc: any) => {
    // Clean up existing document for this file if any
    const existing = pdfDocuments.current.get(fileId);
    if (existing && existing.destroy) {
      try {
        existing.destroy();
      } catch (error) {
        console.warn('Error destroying existing PDF document:', error);
      }
    }
    pdfDocuments.current.set(fileId, pdfDoc);
  }, []);

  const cleanupFile = useCallback(async (fileId: string) => {
    console.log('Cleaning up file:', fileId);

    try {
      // Cancel any pending cleanup timer
      const timer = cleanupTimers.current.get(fileId);
      if (timer) {
        clearTimeout(timer);
        cleanupTimers.current.delete(fileId);
      }

      // Cleanup PDF document instances (but preserve processed file cache)
      const pdfDoc = pdfDocuments.current.get(fileId);
      if (pdfDoc && pdfDoc.destroy) {
        pdfDoc.destroy();
        pdfDocuments.current.delete(fileId);
      }

    } catch (error) {
      console.warn('Error during file cleanup:', error);
    }
  }, []);

  const cleanupAllFiles = useCallback(() => {
    console.log('Cleaning up all files');

    try {
      // Clear all timers
      cleanupTimers.current.forEach(timer => clearTimeout(timer));
      cleanupTimers.current.clear();

      // Destroy all PDF documents
      pdfDocuments.current.forEach((pdfDoc, fileId) => {
        if (pdfDoc && pdfDoc.destroy) {
          try {
            pdfDoc.destroy();
          } catch (error) {
            console.warn(`Error destroying PDF document for ${fileId}:`, error);
          }
        }
      });
      pdfDocuments.current.clear();

      // Revoke all blob URLs (only blob: scheme)
      blobUrls.current.forEach(url => {
        if (url.startsWith('blob:')) {
          try {
            URL.revokeObjectURL(url);
          } catch (error) {
            console.warn('Error revoking blob URL:', error);
          }
        }
      });
      blobUrls.current.clear();

      // Clear all processing and cache
      enhancedPDFProcessingService.clearAll();
      
      // Cancel and clear centralized file processing
      fileProcessingService.cancelAllProcessing();
      fileProcessingService.clearCache();

      // Destroy thumbnails
      thumbnailGenerationService.destroy();

      // Force garbage collection hint
<<<<<<< HEAD
      if (typeof window !== 'undefined' && (window as any).gc) {
        let gc = (window as any).gc;
        setTimeout(() => gc(), 100);
      }
=======
      setTimeout(() => window?.gc?.(), 100);
>>>>>>> 129e4d00

    } catch (error) {
      console.warn('Error during cleanup all files:', error);
    }
  }, []);

  const scheduleCleanup = useCallback((fileId: string, delay: number = 30000) => {
    // Cancel existing timer
    const existingTimer = cleanupTimers.current.get(fileId);
    if (existingTimer) {
      clearTimeout(existingTimer);
      cleanupTimers.current.delete(fileId);
    }

    // If delay is negative, just cancel (don't reschedule)
    if (delay < 0) {
      return;
    }

    // Schedule new cleanup
    const timer = window.setTimeout(() => {
      cleanupFile(fileId);
    }, delay);

    cleanupTimers.current.set(fileId, timer);
  }, [cleanupFile]);

  // Action implementations
  const addFiles = useCallback(async (files: File[]): Promise<File[]> => {
<<<<<<< HEAD
    console.log(`📄 addFiles: Adding ${files.length} files with immediate thumbnail generation`);
    const fileRecords: FileRecord[] = [];
    const addedFiles: File[] = [];
    
    // Build quickKey lookup from existing files for deduplication
    const existingQuickKeys = new Set<string>();
    Object.values(stateRef.current.files.byId).forEach(record => {
      existingQuickKeys.add(record.quickKey);
    });
    
    for (const file of files) {
      const quickKey = createQuickKey(file);
      
      // Soft deduplication: Check if file already exists by metadata
      if (existingQuickKeys.has(quickKey)) {
        console.log(`📄 Skipping duplicate file: ${file.name} (already exists)`);
        continue; // Skip duplicate file
      }
      
      const fileId = createFileId(); // UUID-based, zero collisions
      
      // Store File in ref map
      filesRef.current.set(fileId, file);
      
      // Generate thumbnail and page count immediately
      let thumbnail: string | undefined;
      let pageCount: number = 1;
      try {
        console.log(`📄 Generating immediate thumbnail and metadata for ${file.name}`);
        const result = await generateThumbnailWithMetadata(file);
        thumbnail = result.thumbnail;
        pageCount = result.pageCount;
        console.log(`📄 Generated immediate metadata for ${file.name}: ${pageCount} pages, thumbnail: ${!!thumbnail}`);
      } catch (error) {
        console.warn(`📄 Failed to generate immediate metadata for ${file.name}:`, error);
        // Continue with defaults
      }
      
      // Create record with immediate thumbnail and page metadata
      const record = toFileRecord(file, fileId);
      if (thumbnail) {
        record.thumbnailUrl = thumbnail;
      }
      
      // Create initial processedFile metadata with page count
      if (pageCount > 0) {
        record.processedFile = {
          totalPages: pageCount,
          pages: Array.from({ length: pageCount }, (_, index) => ({
            pageNumber: index + 1,
            thumbnail: index === 0 ? thumbnail : undefined, // Only first page gets thumbnail initially
            rotation: 0,
            splitBefore: false
          })),
          thumbnailUrl: thumbnail,
          lastProcessed: Date.now()
        };
        console.log(`📄 addFiles: Created initial processedFile metadata for ${file.name} with ${pageCount} pages`);
      }
      
      // Add to deduplication tracking
      existingQuickKeys.add(quickKey);
      
      fileRecords.push(record);
      addedFiles.push(file);
      
      // Start background processing for validation only (we already have thumbnail and page count)
      fileProcessingService.processFile(file, fileId).then(result => {
        // Only update if file still exists in context
        if (filesRef.current.has(fileId)) {
          if (result.success && result.metadata) {
            // Only log if page count differs from our immediate calculation
            const initialPageCount = pageCount;
            if (result.metadata.totalPages !== initialPageCount) {
              console.log(`📄 Page count validation: ${file.name} initial=${initialPageCount} → final=${result.metadata.totalPages} pages`);
              // Update with the validated page count, but preserve existing thumbnail
              dispatch({ 
                type: 'UPDATE_FILE_RECORD', 
                payload: { 
                  id: fileId, 
                  updates: {
                    processedFile: {
                      ...result.metadata,
                      // Preserve our immediate thumbnail if we have one
                      thumbnailUrl: thumbnail || result.metadata.thumbnailUrl
                    },
                    // Keep existing thumbnailUrl if we have one
                    thumbnailUrl: thumbnail || result.metadata.thumbnailUrl
                  }
                }
              });
            } else {
              console.log(`✅ Page count validation passed for ${file.name}: ${result.metadata.totalPages} pages (immediate generation was correct)`);
=======
    dispatch({ type: 'ADD_FILES', payload: files });

    // Auto-save to IndexedDB if persistence enabled
    if (enablePersistence) {
      for (const file of files) {
        try {
          // Check if file already has an explicit ID property (already in IndexedDB)
          const fileId = getFileId(file);
          if (!fileId) {
            // File doesn't have explicit ID, store it with thumbnail
            try {
              // Generate thumbnail for better recent files experience
              const thumbnail = await (thumbnailGenerationService as any /* FIX ME */).generateThumbnail(file);
              const storedFile = await fileStorage.storeFile(file, thumbnail);
              // Add the ID to the file object
              Object.defineProperty(file, 'id', { value: storedFile.id, writable: false });
            } catch (thumbnailError) {
              // If thumbnail generation fails, store without thumbnail
              console.warn('Failed to generate thumbnail, storing without:', thumbnailError);
              const storedFile = await fileStorage.storeFile(file);
              Object.defineProperty(file, 'id', { value: storedFile.id, writable: false });
>>>>>>> 129e4d00
            }

            // Optional: Persist to IndexedDB if enabled
            if (enablePersistence) {
              try {
                const finalThumbnail = thumbnail || result.metadata.thumbnailUrl;
                fileStorage.storeFile(file, fileId, finalThumbnail).then(() => {
                  console.log('File persisted to IndexedDB:', fileId);
                }).catch(error => {
                  console.warn('Failed to persist file to IndexedDB:', error);
                });
              } catch (error) {
                console.warn('Failed to initiate file persistence:', error);
              }
            }
          } else {
            console.warn(`❌ Background file processing failed for ${file.name}:`, result.error);
          }
        }
      }).catch(error => {
        console.error(`❌ Background file processing error for ${file.name}:`, error);
      });
      
    }
    
    // Only dispatch if we have new files
    if (fileRecords.length > 0) {
      dispatch({ type: 'ADD_FILES', payload: { fileRecords } });
    }

    // Return only the newly added files
    return addedFiles;
  }, [enablePersistence]); // Remove updateFileRecord dependency

  // NEW: Add processed files with pre-existing thumbnails and metadata (for tool outputs)
  const addProcessedFiles = useCallback(async (filesWithThumbnails: Array<{ file: File; thumbnail?: string; pageCount?: number }>): Promise<File[]> => {
    console.log(`📄 addProcessedFiles: Adding ${filesWithThumbnails.length} processed files with pre-existing thumbnails`);
    const fileRecords: FileRecord[] = [];
    const addedFiles: File[] = [];
    
    // Build quickKey lookup from existing files for deduplication
    const existingQuickKeys = new Set<string>();
    Object.values(stateRef.current.files.byId).forEach(record => {
      existingQuickKeys.add(record.quickKey);
    });
    
    for (const { file, thumbnail, pageCount } of filesWithThumbnails) {
      const quickKey = createQuickKey(file);
      
      // Soft deduplication: Check if file already exists by metadata
      if (existingQuickKeys.has(quickKey)) {
        console.log(`📄 Skipping duplicate processed file: ${file.name} (already exists)`);
        continue; // Skip duplicate file
      }
      
      const fileId = createFileId(); // UUID-based, zero collisions
      
      // Store File in ref map
      filesRef.current.set(fileId, file);
      
      // Create record with pre-existing thumbnail and page metadata
      const record = toFileRecord(file, fileId);
      if (thumbnail) {
        record.thumbnailUrl = thumbnail;
      }
      
      // If we have page count, create initial processedFile metadata
      if (pageCount && pageCount > 0) {
        record.processedFile = {
          totalPages: pageCount,
          pages: Array.from({ length: pageCount }, (_, index) => ({
            pageNumber: index + 1,
            thumbnail: index === 0 ? thumbnail : undefined, // Only first page gets thumbnail initially
            rotation: 0,
            splitBefore: false
          })),
          thumbnailUrl: thumbnail,
          lastProcessed: Date.now()
        };
        console.log(`📄 addProcessedFiles: Created initial processedFile metadata for ${file.name} with ${pageCount} pages`);
      }
      
      // Add to deduplication tracking
      existingQuickKeys.add(quickKey);
      
      fileRecords.push(record);
      addedFiles.push(file);
      
      // Start background processing for page metadata only (thumbnail already provided)
      fileProcessingService.processFile(file, fileId).then(result => {
        // Only update if file still exists in context
        if (filesRef.current.has(fileId)) {
          if (result.success && result.metadata) {
            // Update with processed metadata but preserve existing thumbnail
            dispatch({ 
              type: 'UPDATE_FILE_RECORD', 
              payload: { 
                id: fileId, 
                updates: {
                  processedFile: result.metadata,
                  // Keep existing thumbnail if we already have one, otherwise use processed one
                  thumbnailUrl: thumbnail || result.metadata.thumbnailUrl
                }
              }
            });
            // Only log if page count changed (meaning our initial guess was wrong)
            const initialPageCount = pageCount || 1;
            if (result.metadata.totalPages !== initialPageCount) {
              console.log(`📄 Page count updated for ${file.name}: ${initialPageCount} → ${result.metadata.totalPages} pages`);
            } else {
              console.log(`✅ Processed file metadata complete for ${file.name}: ${result.metadata.totalPages} pages (thumbnail: ${thumbnail ? 'PRE-EXISTING' : 'GENERATED'})`);
            }

            // Optional: Persist to IndexedDB if enabled
            if (enablePersistence) {
              try {
                const finalThumbnail = thumbnail || result.metadata.thumbnailUrl;
                fileStorage.storeFile(file, fileId, finalThumbnail).then(() => {
                  console.log('Processed file persisted to IndexedDB:', fileId);
                }).catch(error => {
                  console.warn('Failed to persist processed file to IndexedDB:', error);
                });
              } catch (error) {
                console.warn('Failed to initiate processed file persistence:', error);
              }
            }
          } else {
            console.warn(`❌ Processed file background processing failed for ${file.name}:`, result.error);
          }
        }
      }).catch(error => {
        console.error(`❌ Processed file background processing error for ${file.name}:`, error);
      });
    }
<<<<<<< HEAD
    
    // Only dispatch if we have new files
    if (fileRecords.length > 0) {
      dispatch({ type: 'ADD_FILES', payload: { fileRecords } });
    }

    console.log(`📄 Added ${fileRecords.length} processed files with pre-existing thumbnails`);
    return addedFiles;
=======

    // Return files with their IDs assigned
    return files;
>>>>>>> 129e4d00
  }, [enablePersistence]);

  // NEW: Add stored files with preserved IDs to prevent duplicates across sessions
  // This is the CORRECT way to handle files from IndexedDB storage - no File object mutation
  const addStoredFiles = useCallback(async (filesWithMetadata: Array<{ file: File; originalId: FileId; metadata: FileMetadata }>): Promise<File[]> => {
    const fileRecords: FileRecord[] = [];
    const addedFiles: File[] = [];
    
    for (const { file, originalId, metadata } of filesWithMetadata) {
      // Skip if file already exists with same ID (exact match)
      if (stateRef.current.files.byId[originalId]) {
        console.log(`📄 Skipping stored file: ${file.name} (already loaded with same ID)`);
        continue;
      }
      
      // Store File in ref map with preserved ID
      filesRef.current.set(originalId, file);
      
      // Create record with preserved ID and stored metadata
      const record: FileRecord = {
        id: originalId, // Preserve original UUID from storage
        name: file.name,
        size: file.size,
        type: file.type,
        lastModified: file.lastModified,
        quickKey: createQuickKey(file),
        thumbnailUrl: metadata.thumbnail,
        createdAt: Date.now(),
        // Skip processedFile for now - it will be populated by background processing if needed
      };
      
      fileRecords.push(record);
      addedFiles.push(file);
      
      // Background processing with preserved ID (async, non-blocking)
      fileProcessingService.processFile(file, originalId).then(result => {
        // Only update if file still exists in context
        if (filesRef.current.has(originalId)) {
          if (result.success && result.metadata) {
            // Update with processed metadata using dispatch directly
            dispatch({ 
              type: 'UPDATE_FILE_RECORD', 
              payload: { 
                id: originalId, 
                updates: {
                  processedFile: result.metadata,
                  // Keep existing thumbnail if available, otherwise use processed one
                  thumbnailUrl: metadata.thumbnail || result.metadata.thumbnailUrl
                }
              }
            });
            console.log(`✅ Stored file processing complete for ${file.name}: ${result.metadata.totalPages} pages`);
          } else {
            console.warn(`❌ Stored file processing failed for ${file.name}:`, result.error);
          }
        }
      }).catch(error => {
        console.error(`❌ Stored file processing error for ${file.name}:`, error);
      });
    }
    
    // Only dispatch if we have new files
    if (fileRecords.length > 0) {
      dispatch({ type: 'ADD_FILES', payload: { fileRecords } });
    }

    console.log(`📁 Added ${fileRecords.length} stored files with preserved IDs`);
    return addedFiles;
  }, []);

  const removeFiles = useCallback((fileIds: FileId[], deleteFromStorage: boolean = true) => {
    // Cancel any ongoing processing for removed files
    fileIds.forEach(fileId => {
      fileProcessingService.cancelProcessing(fileId);
    });

    // Clean up Files from ref map first
    fileIds.forEach(fileId => {
      filesRef.current.delete(fileId);
      cleanupFile(fileId);
    });

<<<<<<< HEAD
    // Update state
    dispatch({ type: 'REMOVE_FILES', payload: { fileIds } });
=======
    dispatch({ type: 'REMOVE_FILES', payload: fileIds });
>>>>>>> 129e4d00

    // Remove from IndexedDB only if requested
    if (enablePersistence && deleteFromStorage) {
      fileIds.forEach(async (fileId) => {
        try {
          await fileStorage.deleteFile(fileId);
        } catch (error) {
          console.error('Failed to remove file from storage:', error);
        }
      });
    }
  }, [enablePersistence, cleanupFile]);

<<<<<<< HEAD
  const updateFileRecord = useCallback((id: FileId, updates: Partial<FileRecord>) => {
    // Ensure immutable merge by dispatching action
    dispatch({ type: 'UPDATE_FILE_RECORD', payload: { id, updates } });
  }, []);
=======

  const replaceFile = useCallback(async (oldFileId: string, newFile: File) => {
    // Remove old file and add new one
    removeFiles([oldFileId]);
    await addFiles([newFile]);
  }, [removeFiles, addFiles]);

  const clearAllFiles = useCallback(() => {
    // Cleanup all memory before clearing files
    cleanupAllFiles();

    dispatch({ type: 'SET_ACTIVE_FILES', payload: [] });
    dispatch({ type: 'CLEAR_SELECTIONS' });
  }, [cleanupAllFiles]);
>>>>>>> 129e4d00

  // Navigation guard system functions
  const setHasUnsavedChanges = useCallback((hasChanges: boolean) => {
    dispatch({ type: 'SET_UNSAVED_CHANGES', payload: { hasChanges } });
  }, []);

  const requestNavigation = useCallback((navigationFn: () => void): boolean => {
    // Use stateRef to avoid stale closure issues with rapid state changes
    if (stateRef.current.ui.hasUnsavedChanges) {
      dispatch({ type: 'SET_PENDING_NAVIGATION', payload: { navigationFn } });
      dispatch({ type: 'SHOW_NAVIGATION_WARNING', payload: { show: true } });
      return false;
    } else {
      navigationFn();
      return true;
    }
  }, []); // No dependencies - uses stateRef for current state

  const confirmNavigation = useCallback(() => {
    // Use stateRef to get current navigation function
    if (stateRef.current.ui.pendingNavigation) {
      stateRef.current.ui.pendingNavigation();
      dispatch({ type: 'SET_PENDING_NAVIGATION', payload: { navigationFn: null } });
    }
    dispatch({ type: 'SHOW_NAVIGATION_WARNING', payload: { show: false } });
  }, []); // No dependencies - uses stateRef

  const cancelNavigation = useCallback(() => {
<<<<<<< HEAD
    dispatch({ type: 'SET_PENDING_NAVIGATION', payload: { navigationFn: null } });
    dispatch({ type: 'SHOW_NAVIGATION_WARNING', payload: { show: false } });
  }, []);

  // Memoized actions to prevent re-renders
  const actions = useMemo<FileContextActions>(() => ({
    addFiles,
    addProcessedFiles,
    addStoredFiles,
    removeFiles,
    updateFileRecord,
    clearAllFiles: () => {
=======
    dispatch({ type: 'SET_PENDING_NAVIGATION', payload: null });
    dispatch({ type: 'SHOW_NAVIGATION_WARNING', payload: false });
  }, []);

  const setCurrentMode = useCallback((mode: ModeType) => {
    requestNavigation(() => {
      dispatch({ type: 'SET_CURRENT_MODE', payload: mode });

      if (state.currentMode !== mode && state.activeFiles.length > 0) {
        if (window.requestIdleCallback) {
          window.requestIdleCallback(() => {
            window.gc?.();
          }, { timeout: 5000 });
        }
      }
    });
  }, [requestNavigation, state.currentMode, state.activeFiles]);

  const setCurrentView = useCallback((view: ViewType) => {
    requestNavigation(() => {
      dispatch({ type: 'SET_CURRENT_VIEW', payload: view });

      if (state.currentView !== view && state.activeFiles.length > 0) {
        if (window.requestIdleCallback) {
          window.requestIdleCallback(() => {
            window.gc?.();
          }, { timeout: 5000 });
        }
      }
    });
  }, [requestNavigation, state.currentView, state.activeFiles]);

  const setCurrentTool = useCallback((tool: ToolType) => {
    requestNavigation(() => {
      dispatch({ type: 'SET_CURRENT_TOOL', payload: tool });
    });
  }, [requestNavigation]);

  const setSelectedFiles = useCallback((fileIds: string[]) => {
    dispatch({ type: 'SET_SELECTED_FILES', payload: fileIds });
  }, []);

  const setSelectedPages = useCallback((pageNumbers: number[]) => {
    dispatch({ type: 'SET_SELECTED_PAGES', payload: pageNumbers });
  }, []);

  const updateProcessedFile = useCallback((file: File, processedFile: ProcessedFile) => {
    dispatch({ type: 'UPDATE_PROCESSED_FILE', payload: { file, processedFile } });
  }, []);

  const clearSelections = useCallback(() => {
    dispatch({ type: 'CLEAR_SELECTIONS' });
  }, []);

  const applyPageOperations = useCallback((fileId: string, operations: PageOperation[]) => {
    dispatch({
      type: 'ADD_PAGE_OPERATIONS',
      payload: { fileId, operations }
    });
  }, []);

  const applyFileOperation = useCallback((operation: FileOperation) => {
    dispatch({ type: 'ADD_FILE_OPERATION', payload: operation });
  }, []);

  const undoLastOperation = useCallback((fileId?: string) => {
    console.warn('Undo not yet implemented');
  }, []);

  const updateViewerConfig = useCallback((config: Partial<ViewerConfig>) => {
    dispatch({ type: 'UPDATE_VIEWER_CONFIG', payload: config });
  }, []);

  const setExportConfig = useCallback((config: FileContextState['lastExportConfig']) => {
    dispatch({ type: 'SET_EXPORT_CONFIG', payload: config });
  }, []);

  // Operation history management functions
  const recordOperation = useCallback((fileId: string, operation: FileOperation | PageOperation) => {
    dispatch({ type: 'RECORD_OPERATION', payload: { fileId, operation } });
  }, []);

  const markOperationApplied = useCallback((fileId: string, operationId: string) => {
    dispatch({ type: 'MARK_OPERATION_APPLIED', payload: { fileId, operationId } });
  }, []);

  const markOperationFailed = useCallback((fileId: string, operationId: string, error: string) => {
    dispatch({ type: 'MARK_OPERATION_FAILED', payload: { fileId, operationId, error } });
  }, []);

  const getFileHistory = useCallback((fileId: string): FileOperationHistory | undefined => {
    return state.fileOperationHistory.get(fileId);
  }, [state.fileOperationHistory]);

  const getAppliedOperations = useCallback((fileId: string): (FileOperation | PageOperation)[] => {
    const history = state.fileOperationHistory.get(fileId);
    return history ? history.operations.filter(op => op.status === 'applied') : [];
  }, [state.fileOperationHistory]);

  const clearFileHistory = useCallback((fileId: string) => {
    dispatch({ type: 'CLEAR_FILE_HISTORY', payload: fileId });
  }, []);

  // Utility functions
  const getFileById = useCallback((fileId: string): File | undefined => {
    return state.activeFiles.find(file => {
      const actualFileId = getFileId(file);
      return actualFileId && actualFileId === fileId;
    });
  }, [state.activeFiles]);

  const getProcessedFileById = useCallback((fileId: string): ProcessedFile | undefined => {
    const file = getFileById(fileId);
    return file ? state.processedFiles.get(file) : undefined;
  }, [getFileById, state.processedFiles]);

  const getCurrentFile = useCallback((): File | undefined => {
    if (state.selectedFileIds.length > 0) {
      return getFileById(state.selectedFileIds[0]);
    }
    return state.activeFiles[0]; // Default to first file
  }, [state.selectedFileIds, state.activeFiles, getFileById]);

  const getCurrentProcessedFile = useCallback((): ProcessedFile | undefined => {
    const file = getCurrentFile();
    return file ? state.processedFiles.get(file) : undefined;
  }, [getCurrentFile, state.processedFiles]);

  // Context persistence
  const saveContext = useCallback(async () => {
    if (!enablePersistence) return;

    try {
      const contextData = {
        currentView: state.currentView,
        currentTool: state.currentTool,
        selectedFileIds: state.selectedFileIds,
        selectedPageNumbers: state.selectedPageNumbers,
        viewerConfig: state.viewerConfig,
        lastExportConfig: state.lastExportConfig,
        timestamp: Date.now()
      };

      localStorage.setItem('fileContext', JSON.stringify(contextData));
    } catch (error) {
      console.error('Failed to save context:', error);
    }
  }, [state, enablePersistence]);

  const loadContext = useCallback(async () => {
    if (!enablePersistence) return;

    try {
      const saved = localStorage.getItem('fileContext');
      if (saved) {
        const contextData = JSON.parse(saved);
        dispatch({ type: 'LOAD_STATE', payload: contextData });
      }
    } catch (error) {
      console.error('Failed to load context:', error);
    }
  }, [enablePersistence]);

  const resetContext = useCallback(() => {
    dispatch({ type: 'RESET_CONTEXT' });
    if (enablePersistence) {
      localStorage.removeItem('fileContext');
    }
  }, [enablePersistence]);


  // Auto-save context when it changes
  useEffect(() => {
    saveContext();
  }, [saveContext]);

  // Load context on mount
  useEffect(() => {
    loadContext();
  }, [loadContext]);

  // Cleanup on unmount
  useEffect(() => {
    return () => {
      console.log('FileContext unmounting - cleaning up all resources');
>>>>>>> 129e4d00
      cleanupAllFiles();
      filesRef.current.clear();
      dispatch({ type: 'RESET_CONTEXT' });
    },
    setCurrentMode: (mode: ModeType) => dispatch({ type: 'SET_CURRENT_MODE', payload: mode }),
    setSelectedFiles: (fileIds: FileId[]) => dispatch({ type: 'SET_SELECTED_FILES', payload: { fileIds } }),
    setSelectedPages: (pageNumbers: number[]) => dispatch({ type: 'SET_SELECTED_PAGES', payload: { pageNumbers } }),
    clearSelections: () => dispatch({ type: 'CLEAR_SELECTIONS' }),
    setProcessing: (isProcessing: boolean, progress = 0) => dispatch({ type: 'SET_PROCESSING', payload: { isProcessing, progress } }),
    setHasUnsavedChanges,
    resetContext: () => {
      cleanupAllFiles();
      filesRef.current.clear();
      dispatch({ type: 'RESET_CONTEXT' });
    },
    // Legacy compatibility
    setMode: (mode: ModeType) => dispatch({ type: 'SET_CURRENT_MODE', payload: mode }),
    confirmNavigation,
    cancelNavigation
  }), [addFiles, addProcessedFiles, addStoredFiles, removeFiles, cleanupAllFiles, setHasUnsavedChanges, confirmNavigation, cancelNavigation]);

  // Split context values to minimize re-renders
  const stateValue = useMemo<FileContextStateValue>(() => ({
    state,
    selectors
  }), [state]); // selectors are now stable, no need to depend on them

  const actionsValue = useMemo<FileContextActionsValue>(() => ({
    actions,
    dispatch
  }), [actions]);

  // Legacy context value for backward compatibility
  const legacyContextValue = useMemo(() => ({
    ...state,
<<<<<<< HEAD
    ...state.ui,
    // Action compatibility layer
=======

    // Actions
>>>>>>> 129e4d00
    addFiles,
    addProcessedFiles,
    addStoredFiles,
    removeFiles,
<<<<<<< HEAD
    updateFileRecord,
    clearAllFiles: actions.clearAllFiles,
    setCurrentMode: actions.setCurrentMode,
    setSelectedFiles: actions.setSelectedFiles,
    setSelectedPages: actions.setSelectedPages,
    clearSelections: actions.clearSelections,
=======
    replaceFile,
    clearAllFiles,
    setCurrentMode,
    setCurrentView,
    setCurrentTool,
    setSelectedFiles,
    setSelectedPages,
    updateProcessedFile,
    clearSelections,
    applyPageOperations,
    applyFileOperation,
    undoLastOperation,
    updateViewerConfig,
    setExportConfig,
    getFileById,
    getProcessedFileById,
    getCurrentFile,
    getCurrentProcessedFile,
    saveContext,
    loadContext,
    resetContext,

    // Operation history management
    recordOperation,
    markOperationApplied,
    markOperationFailed,
    getFileHistory,
    getAppliedOperations,
    clearFileHistory,

    // Navigation guard system
>>>>>>> 129e4d00
    setHasUnsavedChanges,
    requestNavigation,
    confirmNavigation,
    cancelNavigation,
<<<<<<< HEAD
=======

    // Memory management
>>>>>>> 129e4d00
    trackBlobUrl,
    trackPdfDocument,
    cleanupFile,
    scheduleCleanup,
    // Missing operation functions (stubs)
    recordOperation: () => { console.warn('recordOperation is deprecated'); },
    markOperationApplied: () => { console.warn('markOperationApplied is deprecated'); },
    markOperationFailed: () => { console.warn('markOperationFailed is deprecated'); },
    // Computed properties that components expect
    get activeFiles() { return selectors.getFiles(); }, // Getter to avoid creating new arrays on every render
    // Selectors
    ...selectors
  }), [state, actions, addFiles, addProcessedFiles, addStoredFiles, removeFiles, updateFileRecord, setHasUnsavedChanges, requestNavigation, confirmNavigation, cancelNavigation, trackBlobUrl, trackPdfDocument, cleanupFile, scheduleCleanup]); // Removed selectors dependency

  // Cleanup on unmount
  useEffect(() => {
    return () => {
      console.log('FileContext unmounting - cleaning up all resources');
      cleanupAllFiles();
    };
  }, [cleanupAllFiles]);

  return (
    <FileStateContext.Provider value={stateValue}>
      <FileActionsContext.Provider value={actionsValue}>
        <FileContext.Provider value={legacyContextValue}>
          {children}
        </FileContext.Provider>
      </FileActionsContext.Provider>
    </FileStateContext.Provider>
  );
}

// New hooks for split contexts (prevent unnecessary re-renders)
export function useFileState() {
  const context = useContext(FileStateContext);
  if (!context) {
    throw new Error('useFileState must be used within a FileContextProvider');
  }
  return context;
}

export function useFileActions() {
  const context = useContext(FileActionsContext);
  if (!context) {
    throw new Error('useFileActions must be used within a FileContextProvider');
  }
  return context;
}

// Legacy hook for backward compatibility
export function useFileContext(): any {
  const context = useContext(FileContext);
  if (!context) {
    throw new Error('useFileContext must be used within a FileContextProvider');
  }
  return context;
}

// Helper hooks for specific aspects
export function useCurrentFile() {
  const { state, selectors } = useFileState();
  
  const primaryFileId = state.files.ids[0];
  return useMemo(() => ({
    file: primaryFileId ? selectors.getFile(primaryFileId) : undefined,
    record: primaryFileId ? selectors.getFileRecord(primaryFileId) : undefined
  }), [primaryFileId]); // selectors are stable, don't depend on them
}

export function useFileSelection() {
  const { state } = useFileState();
  const { actions } = useFileActions();

  return {
    selectedFileIds: state.ui.selectedFileIds,
    selectedPageNumbers: state.ui.selectedPageNumbers,
    setSelectedFiles: actions.setSelectedFiles,
    setSelectedPages: actions.setSelectedPages,
    clearSelections: actions.clearSelections
  };
}

<<<<<<< HEAD
// Legacy compatibility hooks - provide stubs for removed functionality
export function useToolFileSelection() {
  const { state, selectors } = useFileState();
  const { actions } = useFileActions();
  
  // Memoize selectedFiles to avoid recreating arrays
  const selectedFiles = useMemo(() => {
    return selectors.getSelectedFiles();
  }, [state.ui.selectedFileIds]); // selectors are stable, don't depend on them
  
  return useMemo(() => ({
    selectedFileIds: state.ui.selectedFileIds,
    selectedPageNumbers: state.ui.selectedPageNumbers,
    selectedFiles, // Now stable - only changes when selectedFileIds actually change
    setSelectedFiles: actions.setSelectedFiles,
    setSelectedPages: actions.setSelectedPages,
    clearSelections: actions.clearSelections,
    // Tool-specific properties that components expect
    maxFiles: 10, // Default value
    isToolMode: true,
    setMaxFiles: (maxFiles: number) => { console.log('setMaxFiles called with:', maxFiles); }, // Stub with proper signature
    setIsToolMode: (isToolMode: boolean) => { console.log('setIsToolMode called with:', isToolMode); } // Stub with proper signature
  }), [selectedFiles, state.ui.selectedFileIds, state.ui.selectedPageNumbers, actions]);
}

export function useProcessedFiles() {
  const { state, selectors } = useFileState();
  
  // Create a Map-like interface for backward compatibility
  const compatibilityMap = {
    size: state.files.ids.length,
    get: (file: File) => {
      console.warn('useProcessedFiles.get is deprecated - File objects no longer have stable IDs');
      return null;
    },
    has: (file: File) => {
      console.warn('useProcessedFiles.has is deprecated - File objects no longer have stable IDs');
      return false;
    },
    set: () => {
      console.warn('processedFiles.set is deprecated - use FileRecord updates instead');
    }
  };
  
  return {
    processedFiles: compatibilityMap, // Map-like interface for backward compatibility
    getProcessedFile: (file: File) => {
      console.warn('getProcessedFile is deprecated - File objects no longer have stable IDs');
      return null;
    },
    updateProcessedFile: () => {
      console.warn('updateProcessedFile is deprecated - processed files are now stored in FileRecord');
    }
=======
export function useFileSelection() {
  const {
    selectedFileIds,
    selectedPageNumbers,
    setSelectedFiles,
    setSelectedPages,
    clearSelections
  } = useFileContext();

  return {
    selectedFileIds,
    selectedPageNumbers,
    setSelectedFiles,
    setSelectedPages,
    clearSelections
>>>>>>> 129e4d00
  };
}

export function useFileManagement() {
  const { actions } = useFileActions();
  return {
    addFiles: actions.addFiles,
    removeFiles: actions.removeFiles,
    clearAllFiles: actions.clearAllFiles
  };
}<|MERGE_RESOLUTION|>--- conflicted
+++ resolved
@@ -22,14 +22,8 @@
  * - Individual hooks (useFileRecord) are the most performant option
  */
 
-<<<<<<< HEAD
 import React, { createContext, useContext, useReducer, useCallback, useEffect, useRef, useMemo } from 'react';
 import {
-=======
-import React, { createContext, useContext, useReducer, useCallback, useEffect, useRef } from 'react';
-import {
-  FileContextValue,
->>>>>>> 129e4d00
   FileContextState,
   FileContextProviderProps,
   FileContextSelectors,
@@ -75,7 +69,6 @@
   }
 };
 
-<<<<<<< HEAD
 // Reducer
 function fileContextReducer(state: FileContextState, action: FileContextAction): FileContextState {
   switch (action.type) {
@@ -90,153 +83,6 @@
           newIds.push(record.id);
           newById[record.id] = record;
         }
-=======
-// Action types
-type FileContextAction =
-  | { type: 'SET_ACTIVE_FILES'; payload: File[] }
-  | { type: 'ADD_FILES'; payload: File[] }
-  | { type: 'REMOVE_FILES'; payload: string[] }
-  | { type: 'SET_PROCESSED_FILES'; payload: Map<File, ProcessedFile> }
-  | { type: 'UPDATE_PROCESSED_FILE'; payload: { file: File; processedFile: ProcessedFile } }
-  | { type: 'SET_CURRENT_MODE'; payload: ModeType }
-  | { type: 'SET_CURRENT_VIEW'; payload: ViewType }
-  | { type: 'SET_CURRENT_TOOL'; payload: ToolType }
-  | { type: 'SET_SELECTED_FILES'; payload: string[] }
-  | { type: 'SET_SELECTED_PAGES'; payload: number[] }
-  | { type: 'CLEAR_SELECTIONS' }
-  | { type: 'SET_PROCESSING'; payload: { isProcessing: boolean; progress: number } }
-  | { type: 'UPDATE_VIEWER_CONFIG'; payload: Partial<ViewerConfig> }
-  | { type: 'ADD_PAGE_OPERATIONS'; payload: { fileId: string; operations: PageOperation[] } }
-  | { type: 'ADD_FILE_OPERATION'; payload: FileOperation }
-  | { type: 'RECORD_OPERATION'; payload: { fileId: string; operation: FileOperation | PageOperation } }
-  | { type: 'MARK_OPERATION_APPLIED'; payload: { fileId: string; operationId: string } }
-  | { type: 'MARK_OPERATION_FAILED'; payload: { fileId: string; operationId: string; error: string } }
-  | { type: 'CLEAR_FILE_HISTORY'; payload: string }
-  | { type: 'SET_EXPORT_CONFIG'; payload: FileContextState['lastExportConfig'] }
-  | { type: 'SET_UNSAVED_CHANGES'; payload: boolean }
-  | { type: 'SET_PENDING_NAVIGATION'; payload: (() => void) | null }
-  | { type: 'SHOW_NAVIGATION_WARNING'; payload: boolean }
-  | { type: 'RESET_CONTEXT' }
-  | { type: 'LOAD_STATE'; payload: Partial<FileContextState> };
-
-// Reducer
-function fileContextReducer(state: FileContextState, action: FileContextAction): FileContextState {
-  switch (action.type) {
-    case 'SET_ACTIVE_FILES':
-      return {
-        ...state,
-        activeFiles: action.payload,
-        selectedFileIds: [], // Clear selections when files change
-        selectedPageNumbers: []
-      };
-
-    case 'ADD_FILES':
-      return {
-        ...state,
-        activeFiles: [...state.activeFiles, ...action.payload]
-      };
-
-    case 'REMOVE_FILES':
-      const remainingFiles = state.activeFiles.filter(file => {
-        const fileId = getFileId(file);
-        return !fileId || !action.payload.includes(fileId);
-      });
-      const safeSelectedFileIds = Array.isArray(state.selectedFileIds) ? state.selectedFileIds : [];
-      return {
-        ...state,
-        activeFiles: remainingFiles,
-        selectedFileIds: safeSelectedFileIds.filter(id => !action.payload.includes(id))
-      };
-
-    case 'SET_PROCESSED_FILES':
-      return {
-        ...state,
-        processedFiles: action.payload
-      };
-
-    case 'UPDATE_PROCESSED_FILE':
-      const updatedProcessedFiles = new Map(state.processedFiles);
-      updatedProcessedFiles.set(action.payload.file, action.payload.processedFile);
-      return {
-        ...state,
-        processedFiles: updatedProcessedFiles
-      };
-
-    case 'SET_CURRENT_MODE':
-      const coreViews = ['viewer', 'pageEditor', 'fileEditor'];
-      const isToolMode = !coreViews.includes(action.payload);
-
-      return {
-        ...state,
-        currentMode: action.payload,
-        // Update legacy fields for backward compatibility
-        currentView: isToolMode ? 'fileEditor' : action.payload as ViewType,
-        currentTool: isToolMode ? action.payload as ToolType : null
-      };
-
-    case 'SET_CURRENT_VIEW':
-      // Legacy action - just update currentMode
-      return {
-        ...state,
-        currentMode: action.payload as ModeType,
-        currentView: action.payload,
-        currentTool: null
-      };
-
-    case 'SET_CURRENT_TOOL':
-      // Legacy action - just update currentMode
-      return {
-        ...state,
-        currentMode: action.payload ? action.payload as ModeType : 'pageEditor',
-        currentView: action.payload ? 'fileEditor' : 'pageEditor',
-        currentTool: action.payload
-      };
-
-    case 'SET_SELECTED_FILES':
-      return {
-        ...state,
-        selectedFileIds: action.payload
-      };
-
-    case 'SET_SELECTED_PAGES':
-      return {
-        ...state,
-        selectedPageNumbers: action.payload
-      };
-
-    case 'CLEAR_SELECTIONS':
-      return {
-        ...state,
-        selectedFileIds: [],
-        selectedPageNumbers: []
-      };
-
-    case 'SET_PROCESSING':
-      return {
-        ...state,
-        isProcessing: action.payload.isProcessing,
-        processingProgress: action.payload.progress
-      };
-
-    case 'UPDATE_VIEWER_CONFIG':
-      return {
-        ...state,
-        viewerConfig: {
-          ...state.viewerConfig,
-          ...action.payload
-        }
-      };
-
-    case 'ADD_PAGE_OPERATIONS':
-      const newHistory = new Map(state.fileEditHistory);
-      const existing = newHistory.get(action.payload.fileId);
-      newHistory.set(action.payload.fileId, {
-        fileId: action.payload.fileId,
-        pageOperations: existing ?
-          [...existing.pageOperations, ...action.payload.operations] :
-          action.payload.operations,
-        lastModified: Date.now()
->>>>>>> 129e4d00
       });
       
       return {
@@ -246,7 +92,6 @@
           byId: newById
         }
       };
-<<<<<<< HEAD
     }
     
     case 'REMOVE_FILES': {
@@ -263,32 +108,6 @@
         }
       });
       
-=======
-
-    case 'RECORD_OPERATION':
-      const { fileId, operation } = action.payload;
-      const newOperationHistory = new Map(state.fileOperationHistory);
-      const existingHistory = newOperationHistory.get(fileId);
-
-      if (existingHistory) {
-        // Add operation to existing history
-        newOperationHistory.set(fileId, {
-          ...existingHistory,
-          operations: [...existingHistory.operations, operation],
-          lastModified: Date.now()
-        });
-      } else {
-        // Create new history for this file
-        newOperationHistory.set(fileId, {
-          fileId,
-          fileName: fileId, // Will be updated with actual filename when available
-          operations: [operation],
-          createdAt: Date.now(),
-          lastModified: Date.now()
-        });
-      }
-
->>>>>>> 129e4d00
       return {
         ...state,
         files: {
@@ -300,7 +119,6 @@
           selectedFileIds: state.ui.selectedFileIds.filter(id => !fileIds.includes(id))
         }
       };
-<<<<<<< HEAD
     }
     
     case 'UPDATE_FILE_RECORD': {
@@ -309,26 +127,6 @@
       if (!existingRecord) return state;
       
       // Immutable merge supports all FileRecord fields
-=======
-
-    case 'MARK_OPERATION_APPLIED':
-      const appliedHistory = new Map(state.fileOperationHistory);
-      const appliedFileHistory = appliedHistory.get(action.payload.fileId);
-
-      if (appliedFileHistory) {
-        const updatedOperations = appliedFileHistory.operations.map(op =>
-          op.id === action.payload.operationId
-            ? { ...op, status: 'applied' as const }
-            : op
-        );
-        appliedHistory.set(action.payload.fileId, {
-          ...appliedFileHistory,
-          operations: updatedOperations,
-          lastModified: Date.now()
-        });
-      }
-
->>>>>>> 129e4d00
       return {
         ...state,
         files: {
@@ -341,31 +139,7 @@
       };
     }
 
-<<<<<<< HEAD
     case 'SET_CURRENT_MODE': {
-=======
-    case 'MARK_OPERATION_FAILED':
-      const failedHistory = new Map(state.fileOperationHistory);
-      const failedFileHistory = failedHistory.get(action.payload.fileId);
-
-      if (failedFileHistory) {
-        const updatedOperations = failedFileHistory.operations.map(op =>
-          op.id === action.payload.operationId
-            ? {
-                ...op,
-                status: 'failed' as const,
-                metadata: { ...op.metadata, error: action.payload.error }
-              }
-            : op
-        );
-        failedHistory.set(action.payload.fileId, {
-          ...failedFileHistory,
-          operations: updatedOperations,
-          lastModified: Date.now()
-        });
-      }
-
->>>>>>> 129e4d00
       return {
         ...state,
         ui: {
@@ -470,57 +244,24 @@
 // Provider component
 export function FileContextProvider({
   children,
+export function FileContextProvider({
+  children,
   enableUrlSync = true,
   enablePersistence = true 
 }: FileContextProviderProps) {
-<<<<<<< HEAD
   const [state, dispatch] = useReducer(fileContextReducer, initialFileContextState);
 
   // File ref map - stores File objects outside React state
   const filesRef = useRef<Map<FileId, File>>(new Map());
   
-=======
-  const [state, dispatch] = useReducer(fileContextReducer, initialState);
-
->>>>>>> 129e4d00
   // Cleanup timers and refs
   const cleanupTimers = useRef<Map<string, number>>(new Map());
   const blobUrls = useRef<Set<string>>(new Set());
-<<<<<<< HEAD
   const pdfDocuments = useRef<Map<string, any>>(new Map());
 
   // Stable state reference for selectors
   const stateRef = useRef(state);
   stateRef.current = state;
-=======
-  const pdfDocuments = useRef<Map<string, PDFDocument>>(new Map());
-
-  // Enhanced file processing hook
-  const {
-    processedFiles,
-    processingStates,
-    isProcessing: globalProcessing,
-    processingProgress,
-    actions: processingActions
-  } = useEnhancedProcessedFiles(state.activeFiles, {
-    strategy: 'progressive_chunked',
-    thumbnailQuality: 'medium',
-    chunkSize: 5, // Process 5 pages at a time for smooth progress
-    priorityPageCount: 0 // No special priority pages
-  });
-
-  // Update processed files when they change
-  useEffect(() => {
-    dispatch({ type: 'SET_PROCESSED_FILES', payload: processedFiles });
-    dispatch({
-      type: 'SET_PROCESSING',
-      payload: {
-        isProcessing: globalProcessing,
-        progress: processingProgress.overall
-      }
-    });
-  }, [processedFiles, globalProcessing, processingProgress.overall]);
->>>>>>> 129e4d00
 
   // Stable selectors (memoized once to avoid re-renders)
   const selectors = useMemo<FileContextSelectors>(() => ({
@@ -585,6 +326,7 @@
   const cleanupFile = useCallback(async (fileId: string) => {
     console.log('Cleaning up file:', fileId);
 
+
     try {
       // Cancel any pending cleanup timer
       const timer = cleanupTimers.current.get(fileId);
@@ -607,6 +349,7 @@
 
   const cleanupAllFiles = useCallback(() => {
     console.log('Cleaning up all files');
+
 
     try {
       // Clear all timers
@@ -648,14 +391,10 @@
       thumbnailGenerationService.destroy();
 
       // Force garbage collection hint
-<<<<<<< HEAD
       if (typeof window !== 'undefined' && (window as any).gc) {
         let gc = (window as any).gc;
         setTimeout(() => gc(), 100);
       }
-=======
-      setTimeout(() => window?.gc?.(), 100);
->>>>>>> 129e4d00
 
     } catch (error) {
       console.warn('Error during cleanup all files:', error);
@@ -680,12 +419,12 @@
       cleanupFile(fileId);
     }, delay);
 
+
     cleanupTimers.current.set(fileId, timer);
   }, [cleanupFile]);
 
   // Action implementations
   const addFiles = useCallback(async (files: File[]): Promise<File[]> => {
-<<<<<<< HEAD
     console.log(`📄 addFiles: Adding ${files.length} files with immediate thumbnail generation`);
     const fileRecords: FileRecord[] = [];
     const addedFiles: File[] = [];
@@ -779,29 +518,6 @@
               });
             } else {
               console.log(`✅ Page count validation passed for ${file.name}: ${result.metadata.totalPages} pages (immediate generation was correct)`);
-=======
-    dispatch({ type: 'ADD_FILES', payload: files });
-
-    // Auto-save to IndexedDB if persistence enabled
-    if (enablePersistence) {
-      for (const file of files) {
-        try {
-          // Check if file already has an explicit ID property (already in IndexedDB)
-          const fileId = getFileId(file);
-          if (!fileId) {
-            // File doesn't have explicit ID, store it with thumbnail
-            try {
-              // Generate thumbnail for better recent files experience
-              const thumbnail = await (thumbnailGenerationService as any /* FIX ME */).generateThumbnail(file);
-              const storedFile = await fileStorage.storeFile(file, thumbnail);
-              // Add the ID to the file object
-              Object.defineProperty(file, 'id', { value: storedFile.id, writable: false });
-            } catch (thumbnailError) {
-              // If thumbnail generation fails, store without thumbnail
-              console.warn('Failed to generate thumbnail, storing without:', thumbnailError);
-              const storedFile = await fileStorage.storeFile(file);
-              Object.defineProperty(file, 'id', { value: storedFile.id, writable: false });
->>>>>>> 129e4d00
             }
 
             // Optional: Persist to IndexedDB if enabled
@@ -936,7 +652,6 @@
         console.error(`❌ Processed file background processing error for ${file.name}:`, error);
       });
     }
-<<<<<<< HEAD
     
     // Only dispatch if we have new files
     if (fileRecords.length > 0) {
@@ -945,11 +660,6 @@
 
     console.log(`📄 Added ${fileRecords.length} processed files with pre-existing thumbnails`);
     return addedFiles;
-=======
-
-    // Return files with their IDs assigned
-    return files;
->>>>>>> 129e4d00
   }, [enablePersistence]);
 
   // NEW: Add stored files with preserved IDs to prevent duplicates across sessions
@@ -1032,12 +742,8 @@
       cleanupFile(fileId);
     });
 
-<<<<<<< HEAD
     // Update state
     dispatch({ type: 'REMOVE_FILES', payload: { fileIds } });
-=======
-    dispatch({ type: 'REMOVE_FILES', payload: fileIds });
->>>>>>> 129e4d00
 
     // Remove from IndexedDB only if requested
     if (enablePersistence && deleteFromStorage) {
@@ -1051,27 +757,10 @@
     }
   }, [enablePersistence, cleanupFile]);
 
-<<<<<<< HEAD
   const updateFileRecord = useCallback((id: FileId, updates: Partial<FileRecord>) => {
     // Ensure immutable merge by dispatching action
     dispatch({ type: 'UPDATE_FILE_RECORD', payload: { id, updates } });
   }, []);
-=======
-
-  const replaceFile = useCallback(async (oldFileId: string, newFile: File) => {
-    // Remove old file and add new one
-    removeFiles([oldFileId]);
-    await addFiles([newFile]);
-  }, [removeFiles, addFiles]);
-
-  const clearAllFiles = useCallback(() => {
-    // Cleanup all memory before clearing files
-    cleanupAllFiles();
-
-    dispatch({ type: 'SET_ACTIVE_FILES', payload: [] });
-    dispatch({ type: 'CLEAR_SELECTIONS' });
-  }, [cleanupAllFiles]);
->>>>>>> 129e4d00
 
   // Navigation guard system functions
   const setHasUnsavedChanges = useCallback((hasChanges: boolean) => {
@@ -1100,7 +789,6 @@
   }, []); // No dependencies - uses stateRef
 
   const cancelNavigation = useCallback(() => {
-<<<<<<< HEAD
     dispatch({ type: 'SET_PENDING_NAVIGATION', payload: { navigationFn: null } });
     dispatch({ type: 'SHOW_NAVIGATION_WARNING', payload: { show: false } });
   }, []);
@@ -1113,193 +801,6 @@
     removeFiles,
     updateFileRecord,
     clearAllFiles: () => {
-=======
-    dispatch({ type: 'SET_PENDING_NAVIGATION', payload: null });
-    dispatch({ type: 'SHOW_NAVIGATION_WARNING', payload: false });
-  }, []);
-
-  const setCurrentMode = useCallback((mode: ModeType) => {
-    requestNavigation(() => {
-      dispatch({ type: 'SET_CURRENT_MODE', payload: mode });
-
-      if (state.currentMode !== mode && state.activeFiles.length > 0) {
-        if (window.requestIdleCallback) {
-          window.requestIdleCallback(() => {
-            window.gc?.();
-          }, { timeout: 5000 });
-        }
-      }
-    });
-  }, [requestNavigation, state.currentMode, state.activeFiles]);
-
-  const setCurrentView = useCallback((view: ViewType) => {
-    requestNavigation(() => {
-      dispatch({ type: 'SET_CURRENT_VIEW', payload: view });
-
-      if (state.currentView !== view && state.activeFiles.length > 0) {
-        if (window.requestIdleCallback) {
-          window.requestIdleCallback(() => {
-            window.gc?.();
-          }, { timeout: 5000 });
-        }
-      }
-    });
-  }, [requestNavigation, state.currentView, state.activeFiles]);
-
-  const setCurrentTool = useCallback((tool: ToolType) => {
-    requestNavigation(() => {
-      dispatch({ type: 'SET_CURRENT_TOOL', payload: tool });
-    });
-  }, [requestNavigation]);
-
-  const setSelectedFiles = useCallback((fileIds: string[]) => {
-    dispatch({ type: 'SET_SELECTED_FILES', payload: fileIds });
-  }, []);
-
-  const setSelectedPages = useCallback((pageNumbers: number[]) => {
-    dispatch({ type: 'SET_SELECTED_PAGES', payload: pageNumbers });
-  }, []);
-
-  const updateProcessedFile = useCallback((file: File, processedFile: ProcessedFile) => {
-    dispatch({ type: 'UPDATE_PROCESSED_FILE', payload: { file, processedFile } });
-  }, []);
-
-  const clearSelections = useCallback(() => {
-    dispatch({ type: 'CLEAR_SELECTIONS' });
-  }, []);
-
-  const applyPageOperations = useCallback((fileId: string, operations: PageOperation[]) => {
-    dispatch({
-      type: 'ADD_PAGE_OPERATIONS',
-      payload: { fileId, operations }
-    });
-  }, []);
-
-  const applyFileOperation = useCallback((operation: FileOperation) => {
-    dispatch({ type: 'ADD_FILE_OPERATION', payload: operation });
-  }, []);
-
-  const undoLastOperation = useCallback((fileId?: string) => {
-    console.warn('Undo not yet implemented');
-  }, []);
-
-  const updateViewerConfig = useCallback((config: Partial<ViewerConfig>) => {
-    dispatch({ type: 'UPDATE_VIEWER_CONFIG', payload: config });
-  }, []);
-
-  const setExportConfig = useCallback((config: FileContextState['lastExportConfig']) => {
-    dispatch({ type: 'SET_EXPORT_CONFIG', payload: config });
-  }, []);
-
-  // Operation history management functions
-  const recordOperation = useCallback((fileId: string, operation: FileOperation | PageOperation) => {
-    dispatch({ type: 'RECORD_OPERATION', payload: { fileId, operation } });
-  }, []);
-
-  const markOperationApplied = useCallback((fileId: string, operationId: string) => {
-    dispatch({ type: 'MARK_OPERATION_APPLIED', payload: { fileId, operationId } });
-  }, []);
-
-  const markOperationFailed = useCallback((fileId: string, operationId: string, error: string) => {
-    dispatch({ type: 'MARK_OPERATION_FAILED', payload: { fileId, operationId, error } });
-  }, []);
-
-  const getFileHistory = useCallback((fileId: string): FileOperationHistory | undefined => {
-    return state.fileOperationHistory.get(fileId);
-  }, [state.fileOperationHistory]);
-
-  const getAppliedOperations = useCallback((fileId: string): (FileOperation | PageOperation)[] => {
-    const history = state.fileOperationHistory.get(fileId);
-    return history ? history.operations.filter(op => op.status === 'applied') : [];
-  }, [state.fileOperationHistory]);
-
-  const clearFileHistory = useCallback((fileId: string) => {
-    dispatch({ type: 'CLEAR_FILE_HISTORY', payload: fileId });
-  }, []);
-
-  // Utility functions
-  const getFileById = useCallback((fileId: string): File | undefined => {
-    return state.activeFiles.find(file => {
-      const actualFileId = getFileId(file);
-      return actualFileId && actualFileId === fileId;
-    });
-  }, [state.activeFiles]);
-
-  const getProcessedFileById = useCallback((fileId: string): ProcessedFile | undefined => {
-    const file = getFileById(fileId);
-    return file ? state.processedFiles.get(file) : undefined;
-  }, [getFileById, state.processedFiles]);
-
-  const getCurrentFile = useCallback((): File | undefined => {
-    if (state.selectedFileIds.length > 0) {
-      return getFileById(state.selectedFileIds[0]);
-    }
-    return state.activeFiles[0]; // Default to first file
-  }, [state.selectedFileIds, state.activeFiles, getFileById]);
-
-  const getCurrentProcessedFile = useCallback((): ProcessedFile | undefined => {
-    const file = getCurrentFile();
-    return file ? state.processedFiles.get(file) : undefined;
-  }, [getCurrentFile, state.processedFiles]);
-
-  // Context persistence
-  const saveContext = useCallback(async () => {
-    if (!enablePersistence) return;
-
-    try {
-      const contextData = {
-        currentView: state.currentView,
-        currentTool: state.currentTool,
-        selectedFileIds: state.selectedFileIds,
-        selectedPageNumbers: state.selectedPageNumbers,
-        viewerConfig: state.viewerConfig,
-        lastExportConfig: state.lastExportConfig,
-        timestamp: Date.now()
-      };
-
-      localStorage.setItem('fileContext', JSON.stringify(contextData));
-    } catch (error) {
-      console.error('Failed to save context:', error);
-    }
-  }, [state, enablePersistence]);
-
-  const loadContext = useCallback(async () => {
-    if (!enablePersistence) return;
-
-    try {
-      const saved = localStorage.getItem('fileContext');
-      if (saved) {
-        const contextData = JSON.parse(saved);
-        dispatch({ type: 'LOAD_STATE', payload: contextData });
-      }
-    } catch (error) {
-      console.error('Failed to load context:', error);
-    }
-  }, [enablePersistence]);
-
-  const resetContext = useCallback(() => {
-    dispatch({ type: 'RESET_CONTEXT' });
-    if (enablePersistence) {
-      localStorage.removeItem('fileContext');
-    }
-  }, [enablePersistence]);
-
-
-  // Auto-save context when it changes
-  useEffect(() => {
-    saveContext();
-  }, [saveContext]);
-
-  // Load context on mount
-  useEffect(() => {
-    loadContext();
-  }, [loadContext]);
-
-  // Cleanup on unmount
-  useEffect(() => {
-    return () => {
-      console.log('FileContext unmounting - cleaning up all resources');
->>>>>>> 129e4d00
       cleanupAllFiles();
       filesRef.current.clear();
       dispatch({ type: 'RESET_CONTEXT' });
@@ -1335,66 +836,22 @@
   // Legacy context value for backward compatibility
   const legacyContextValue = useMemo(() => ({
     ...state,
-<<<<<<< HEAD
     ...state.ui,
     // Action compatibility layer
-=======
-
-    // Actions
->>>>>>> 129e4d00
     addFiles,
     addProcessedFiles,
     addStoredFiles,
     removeFiles,
-<<<<<<< HEAD
     updateFileRecord,
     clearAllFiles: actions.clearAllFiles,
     setCurrentMode: actions.setCurrentMode,
     setSelectedFiles: actions.setSelectedFiles,
     setSelectedPages: actions.setSelectedPages,
     clearSelections: actions.clearSelections,
-=======
-    replaceFile,
-    clearAllFiles,
-    setCurrentMode,
-    setCurrentView,
-    setCurrentTool,
-    setSelectedFiles,
-    setSelectedPages,
-    updateProcessedFile,
-    clearSelections,
-    applyPageOperations,
-    applyFileOperation,
-    undoLastOperation,
-    updateViewerConfig,
-    setExportConfig,
-    getFileById,
-    getProcessedFileById,
-    getCurrentFile,
-    getCurrentProcessedFile,
-    saveContext,
-    loadContext,
-    resetContext,
-
-    // Operation history management
-    recordOperation,
-    markOperationApplied,
-    markOperationFailed,
-    getFileHistory,
-    getAppliedOperations,
-    clearFileHistory,
-
-    // Navigation guard system
->>>>>>> 129e4d00
     setHasUnsavedChanges,
     requestNavigation,
     confirmNavigation,
     cancelNavigation,
-<<<<<<< HEAD
-=======
-
-    // Memory management
->>>>>>> 129e4d00
     trackBlobUrl,
     trackPdfDocument,
     cleanupFile,
@@ -1478,7 +935,6 @@
   };
 }
 
-<<<<<<< HEAD
 // Legacy compatibility hooks - provide stubs for removed functionality
 export function useToolFileSelection() {
   const { state, selectors } = useFileState();
@@ -1532,23 +988,6 @@
     updateProcessedFile: () => {
       console.warn('updateProcessedFile is deprecated - processed files are now stored in FileRecord');
     }
-=======
-export function useFileSelection() {
-  const {
-    selectedFileIds,
-    selectedPageNumbers,
-    setSelectedFiles,
-    setSelectedPages,
-    clearSelections
-  } = useFileContext();
-
-  return {
-    selectedFileIds,
-    selectedPageNumbers,
-    setSelectedFiles,
-    setSelectedPages,
-    clearSelections
->>>>>>> 129e4d00
   };
 }
 
