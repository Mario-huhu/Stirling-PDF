--- conflicted
+++ resolved
@@ -1,19 +1,11 @@
 import React, { useMemo, useRef, useLayoutEffect, useState } from "react";
-import { Box, Text, Stack } from "@mantine/core";
+import { Box, Stack } from "@mantine/core";
 import { useTranslation } from "react-i18next";
-import { getSubcategoryLabel, ToolRegistryEntry } from "../../data/toolsTaxonomy";
-import ToolButton from "./toolPicker/ToolButton";
+import { ToolRegistryEntry } from "../../data/toolsTaxonomy";
 import "./toolPicker/ToolPicker.css";
-<<<<<<< HEAD
 import { useToolSections } from "../../hooks/useToolSections";
 import NoToolsFound from "./shared/NoToolsFound";
 import { renderToolButtons } from "./shared/renderToolButtons";
-=======
-import { SubcategoryGroup, useToolSections } from "../../hooks/useToolSections";
-import SubcategoryHeader from "./shared/SubcategoryHeader";
-import NoToolsFound from "./shared/NoToolsFound";
-import { TFunction } from "i18next";
->>>>>>> 7d9c0b02
 
 interface ToolPickerProps {
   selectedToolKey: string | null;
@@ -22,35 +14,6 @@
   isSearching?: boolean;
 }
 
-<<<<<<< HEAD
-=======
-// Helper function to render tool buttons for a subcategory
-const renderToolButtons = (
-  t: TFunction,
-  subcategory: SubcategoryGroup,
-  selectedToolKey: string | null,
-  onSelect: (id: string) => void,
-  showSubcategoryHeader: boolean = true
-) => (
-  <Box key={subcategory.subcategoryId} w="100%">
-    {showSubcategoryHeader && (
-      <SubcategoryHeader label={getSubcategoryLabel(t, subcategory.subcategoryId)} />
-    )}
-    <Stack gap="xs">
-      {subcategory.tools.map(({ id, tool }: { id: string; tool: any }) => (
-        <ToolButton
-          key={id}
-          id={id}
-          tool={tool}
-          isSelected={selectedToolKey === id}
-          onSelect={onSelect}
-        />
-      ))}
-    </Stack>
-  </Box>
-);
-
->>>>>>> 7d9c0b02
 const ToolPicker = ({ selectedToolKey, onSelect, filteredTools, isSearching = false }: ToolPickerProps) => {
   const { t } = useTranslation();
   const [quickHeaderHeight, setQuickHeaderHeight] = useState(0);
