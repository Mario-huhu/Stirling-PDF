import React, { useState } from 'react';
<<<<<<< HEAD
import { Group, Box, Text, ActionIcon, Checkbox, Divider, Badge } from '@mantine/core';
import DeleteIcon from '@mui/icons-material/Delete';
import PushPinIcon from '@mui/icons-material/PushPin';
import PushPinOutlinedIcon from '@mui/icons-material/PushPinOutlined';
=======
import { Group, Box, Text, ActionIcon, Checkbox, Divider, Menu } from '@mantine/core';
import MoreVertIcon from '@mui/icons-material/MoreVert';
import DeleteIcon from '@mui/icons-material/Delete';
import DownloadIcon from '@mui/icons-material/Download';
import { useTranslation } from 'react-i18next';
>>>>>>> d06cbcaa
import { getFileSize, getFileDate } from '../../utils/fileUtils';
import { FileMetadata } from '../../types/file';

interface FileListItemProps {
  file: FileMetadata;
  isSelected: boolean;
  isSupported: boolean;
<<<<<<< HEAD
  isPinned?: boolean;
  onSelect: () => void;
  onRemove: () => void;
  onPin?: () => void;
  onUnpin?: () => void;
=======
  onSelect: (shiftKey?: boolean) => void;
  onRemove: () => void;
  onDownload?: () => void;
>>>>>>> d06cbcaa
  onDoubleClick?: () => void;
  isLast?: boolean;
}

<<<<<<< HEAD
const FileListItem: React.FC<FileListItemProps> = ({ 
  file, 
  isSelected, 
  isSupported,
  isPinned = false,
  onSelect, 
  onRemove,
  onPin,
  onUnpin, 
=======
const FileListItem: React.FC<FileListItemProps> = ({
  file,
  isSelected,
  isSupported,
  onSelect,
  onRemove,
  onDownload,
>>>>>>> d06cbcaa
  onDoubleClick
}) => {
  const [isHovered, setIsHovered] = useState(false);
  const [isMenuOpen, setIsMenuOpen] = useState(false);
  const { t } = useTranslation();

  // Keep item in hovered state if menu is open
  const shouldShowHovered = isHovered || isMenuOpen;

  return (
    <>
      <Box
        p="sm"
        style={{
          cursor: 'pointer',
          backgroundColor: isSelected ? 'var(--mantine-color-gray-1)' : (shouldShowHovered ? 'var(--mantine-color-gray-1)' : 'var(--bg-file-list)'),
          opacity: isSupported ? 1 : 0.5,
          transition: 'background-color 0.15s ease',
          userSelect: 'none',
          WebkitUserSelect: 'none',
          MozUserSelect: 'none',
          msUserSelect: 'none'
        }}
        onClick={(e) => onSelect(e.shiftKey)}
        onDoubleClick={onDoubleClick}
        onMouseEnter={() => setIsHovered(true)}
        onMouseLeave={() => setIsHovered(false)}
      >
        <Group gap="sm">
          <Box>
            <Checkbox
              checked={isSelected}
              onChange={() => {}} // Handled by parent onClick
              size="sm"
              pl="sm"
              pr="xs"
              styles={{
                input: {
                  cursor: 'pointer'
                }
              }}
            />
          </Box>

          <Box style={{ flex: 1, minWidth: 0 }}>
            <Group gap="xs" align="center">
              <Text size="sm" fw={500} truncate style={{ flex: 1 }}>{file.name}</Text>
              {file.isDraft && (
                <Badge size="xs" variant="light" color="orange">
                  DRAFT
                </Badge>
              )}
            </Group>
            <Text size="xs" c="dimmed">{getFileSize(file)} • {getFileDate(file)}</Text>
          </Box>
<<<<<<< HEAD
          
          {/* Pin button - always visible for pinned files, fades in/out on hover for unpinned */}
          {(onPin || onUnpin) && (
            <ActionIcon 
              variant="subtle" 
              c={isPinned ? "blue" : "dimmed"}
              size="md"
              onClick={(e) => { 
                e.stopPropagation(); 
                if (isPinned) {
                  onUnpin?.();
                } else {
                  onPin?.();
                }
              }}
              style={{
                opacity: isPinned ? 1 : (isHovered ? 1 : 0),
                transform: isPinned ? 'scale(1)' : (isHovered ? 'scale(1)' : 'scale(0.8)'),
                transition: 'opacity 0.3s ease, transform 0.3s ease',
                pointerEvents: isPinned ? 'auto' : (isHovered ? 'auto' : 'none')
              }}
            >
              {isPinned ? (
                <PushPinIcon style={{ fontSize: 18 }} />
              ) : (
                <PushPinOutlinedIcon style={{ fontSize: 18 }} />
              )}
            </ActionIcon>
          )}
          
          {/* Delete button - fades in/out on hover */}
          <ActionIcon 
            variant="subtle" 
            c="dimmed"
            size="md"
            onClick={(e) => { e.stopPropagation(); onRemove(); }}
            style={{
              opacity: isHovered ? 1 : 0,
              transform: isHovered ? 'scale(1)' : 'scale(0.8)',
              transition: 'opacity 0.3s ease, transform 0.3s ease',
              pointerEvents: isHovered ? 'auto' : 'none'
            }}
=======

          {/* Three dots menu - fades in/out on hover */}
          <Menu
            position="bottom-end"
            withinPortal
            onOpen={() => setIsMenuOpen(true)}
            onClose={() => setIsMenuOpen(false)}
>>>>>>> d06cbcaa
          >
            <Menu.Target>
              <ActionIcon
                variant="subtle"
                c="dimmed"
                size="md"
                onClick={(e) => e.stopPropagation()}
                style={{
                  opacity: shouldShowHovered ? 1 : 0,
                  transform: shouldShowHovered ? 'scale(1)' : 'scale(0.8)',
                  transition: 'opacity 0.3s ease, transform 0.3s ease',
                  pointerEvents: shouldShowHovered ? 'auto' : 'none'
                }}
              >
                <MoreVertIcon style={{ fontSize: 20 }} />
              </ActionIcon>
            </Menu.Target>

            <Menu.Dropdown>
              {onDownload && (
                <Menu.Item
                  leftSection={<DownloadIcon style={{ fontSize: 16 }} />}
                  onClick={(e) => {
                    e.stopPropagation();
                    onDownload();
                  }}
                >
                  {t('fileManager.download', 'Download')}
                </Menu.Item>
              )}
              <Menu.Item
                leftSection={<DeleteIcon style={{ fontSize: 16 }} />}
                onClick={(e) => {
                  e.stopPropagation();
                  onRemove();
                }}
              >
                {t('fileManager.delete', 'Delete')}
              </Menu.Item>
            </Menu.Dropdown>
          </Menu>
        </Group>
      </Box>
      { <Divider color="var(--mantine-color-gray-3)" />}
    </>
  );
};

export default FileListItem;<|MERGE_RESOLUTION|>--- conflicted
+++ resolved
@@ -1,16 +1,9 @@
 import React, { useState } from 'react';
-<<<<<<< HEAD
-import { Group, Box, Text, ActionIcon, Checkbox, Divider, Badge } from '@mantine/core';
-import DeleteIcon from '@mui/icons-material/Delete';
-import PushPinIcon from '@mui/icons-material/PushPin';
-import PushPinOutlinedIcon from '@mui/icons-material/PushPinOutlined';
-=======
-import { Group, Box, Text, ActionIcon, Checkbox, Divider, Menu } from '@mantine/core';
+import { Group, Box, Text, ActionIcon, Checkbox, Divider, Menu, Badge } from '@mantine/core';
 import MoreVertIcon from '@mui/icons-material/MoreVert';
 import DeleteIcon from '@mui/icons-material/Delete';
 import DownloadIcon from '@mui/icons-material/Download';
 import { useTranslation } from 'react-i18next';
->>>>>>> d06cbcaa
 import { getFileSize, getFileDate } from '../../utils/fileUtils';
 import { FileMetadata } from '../../types/file';
 
@@ -18,32 +11,13 @@
   file: FileMetadata;
   isSelected: boolean;
   isSupported: boolean;
-<<<<<<< HEAD
-  isPinned?: boolean;
-  onSelect: () => void;
-  onRemove: () => void;
-  onPin?: () => void;
-  onUnpin?: () => void;
-=======
   onSelect: (shiftKey?: boolean) => void;
   onRemove: () => void;
   onDownload?: () => void;
->>>>>>> d06cbcaa
   onDoubleClick?: () => void;
   isLast?: boolean;
 }
 
-<<<<<<< HEAD
-const FileListItem: React.FC<FileListItemProps> = ({ 
-  file, 
-  isSelected, 
-  isSupported,
-  isPinned = false,
-  onSelect, 
-  onRemove,
-  onPin,
-  onUnpin, 
-=======
 const FileListItem: React.FC<FileListItemProps> = ({
   file,
   isSelected,
@@ -51,7 +25,6 @@
   onSelect,
   onRemove,
   onDownload,
->>>>>>> d06cbcaa
   onDoubleClick
 }) => {
   const [isHovered, setIsHovered] = useState(false);
@@ -107,50 +80,6 @@
             </Group>
             <Text size="xs" c="dimmed">{getFileSize(file)} • {getFileDate(file)}</Text>
           </Box>
-<<<<<<< HEAD
-          
-          {/* Pin button - always visible for pinned files, fades in/out on hover for unpinned */}
-          {(onPin || onUnpin) && (
-            <ActionIcon 
-              variant="subtle" 
-              c={isPinned ? "blue" : "dimmed"}
-              size="md"
-              onClick={(e) => { 
-                e.stopPropagation(); 
-                if (isPinned) {
-                  onUnpin?.();
-                } else {
-                  onPin?.();
-                }
-              }}
-              style={{
-                opacity: isPinned ? 1 : (isHovered ? 1 : 0),
-                transform: isPinned ? 'scale(1)' : (isHovered ? 'scale(1)' : 'scale(0.8)'),
-                transition: 'opacity 0.3s ease, transform 0.3s ease',
-                pointerEvents: isPinned ? 'auto' : (isHovered ? 'auto' : 'none')
-              }}
-            >
-              {isPinned ? (
-                <PushPinIcon style={{ fontSize: 18 }} />
-              ) : (
-                <PushPinOutlinedIcon style={{ fontSize: 18 }} />
-              )}
-            </ActionIcon>
-          )}
-          
-          {/* Delete button - fades in/out on hover */}
-          <ActionIcon 
-            variant="subtle" 
-            c="dimmed"
-            size="md"
-            onClick={(e) => { e.stopPropagation(); onRemove(); }}
-            style={{
-              opacity: isHovered ? 1 : 0,
-              transform: isHovered ? 'scale(1)' : 'scale(0.8)',
-              transition: 'opacity 0.3s ease, transform 0.3s ease',
-              pointerEvents: isHovered ? 'auto' : 'none'
-            }}
-=======
 
           {/* Three dots menu - fades in/out on hover */}
           <Menu
@@ -158,7 +87,6 @@
             withinPortal
             onOpen={() => setIsMenuOpen(true)}
             onClose={() => setIsMenuOpen(false)}
->>>>>>> d06cbcaa
           >
             <Menu.Target>
               <ActionIcon
