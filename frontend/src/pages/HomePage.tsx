--- conflicted
+++ resolved
@@ -2,19 +2,9 @@
 import { useTranslation } from 'react-i18next';
 import { useFileContext } from "../contexts/FileContext";
 import { FileSelectionProvider, useFileSelection } from "../contexts/FileSelectionContext";
-<<<<<<< HEAD
 import { ToolWorkflowProvider, useToolSelection } from "../contexts/ToolWorkflowContext";
 import { Group } from "@mantine/core";
-=======
 import { SidebarProvider, useSidebarContext } from "../contexts/SidebarContext";
-import { useToolManagement } from "../hooks/useToolManagement";
-import { useFileHandler } from "../hooks/useFileHandler";
-import { Group, Box, Button } from "@mantine/core";
-import { useRainbowThemeContext } from "../components/shared/RainbowThemeProvider";
-import { PageEditorFunctions } from "../types/pageEditor";
-import { SidebarRefs, SidebarState } from "../types/sidebar";
-import rainbowStyles from '../styles/rainbow.module.css';
->>>>>>> 98613320
 
 import ToolPanel from "../components/tools/ToolPanel";
 import Workbench from "../components/layout/Workbench";
@@ -24,9 +14,6 @@
 
 function HomePageContent() {
   const { t } = useTranslation();
-<<<<<<< HEAD
-=======
-  const { isRainbowMode } = useRainbowThemeContext();
   const { 
     sidebarState, 
     sidebarRefs, 
@@ -38,17 +25,9 @@
   const { sidebarsVisible, leftPanelView, readerMode } = sidebarState;
   const { quickAccessRef, toolPanelRef } = sidebarRefs;
 
-  const fileContext = useFileContext();
-  const { activeFiles, currentView, setCurrentView } = fileContext;
->>>>>>> 98613320
   const { setMaxFiles, setIsToolMode, setSelectedFiles } = useFileSelection();
 
-<<<<<<< HEAD
   const { selectedTool } = useToolSelection();
-=======
-  const [pageEditorFunctions, setPageEditorFunctions] = useState<PageEditorFunctions | null>(null);
-  const [previewFile, setPreviewFile] = useState<File | null>(null);
->>>>>>> 98613320
 
   // Update file selection context when tool changes
   useEffect(() => {
@@ -68,191 +47,10 @@
       gap={0}
       className="min-h-screen w-screen overflow-hidden flex-nowrap flex"
     >
-<<<<<<< HEAD
-      <QuickAccessBar />
+      <QuickAccessBar
+        ref={quickAccessRef} />
       <ToolPanel />
       <Workbench />
-=======
-      {/* Quick Access Bar */}
-      <QuickAccessBar
-        ref={quickAccessRef}
-        onToolsClick={handleQuickAccessTools}
-        onReaderToggle={handleReaderToggle}
-      />
-
-      {/* Left: Tool Picker or Selected Tool Panel */}
-      <div
-        ref={toolPanelRef}
-        data-sidebar="tool-panel"
-        className={`h-screen flex flex-col overflow-hidden bg-[var(--bg-toolbar)] border-r border-[var(--border-subtle)] transition-all duration-300 ease-out ${isRainbowMode ? rainbowStyles.rainbowPaper : ''}`}
-        style={{
-          width: sidebarsVisible && !readerMode ? '14vw' : '0',
-          padding: sidebarsVisible && !readerMode ? '0.5rem' : '0'
-        }}
-      >
-          <div
-            style={{
-              opacity: sidebarsVisible && !readerMode ? 1 : 0,
-              transition: 'opacity 0.3s cubic-bezier(0.25, 0.46, 0.45, 0.94)',
-              height: '100%',
-              display: 'flex',
-              flexDirection: 'column'
-            }}
-          >
-            {leftPanelView === 'toolPicker' ? (
-              // Tool Picker View
-              <div className="flex-1 flex flex-col">
-                <ToolPicker
-                  selectedToolKey={selectedToolKey}
-                  onSelect={handleToolSelect}
-                  toolRegistry={toolRegistry}
-                />
-              </div>
-            ) : (
-              // Selected Tool Content View
-              <div className="flex-1 flex flex-col">
-                {/* Back button */}
-                <div className="mb-4">
-                  <Button
-                    variant="subtle"
-                    size="sm"
-                    onClick={handleQuickAccessTools}
-                    className="text-sm"
-                  >
-                    ← {t("fileUpload.backToTools", "Back to Tools")}
-                  </Button>
-                </div>
-
-                {/* Tool title */}
-                <div className="mb-4" style={{ marginLeft: '0.5rem' }}>
-                  <h2 className="text-lg font-semibold">{selectedTool?.name}</h2>
-                </div>
-
-                {/* Tool content */}
-                <div className="flex-1 min-h-0">
-                  <ToolRenderer
-                    selectedToolKey={selectedToolKey}
-                    onPreviewFile={setPreviewFile}
-                  />
-                </div>
-              </div>
-            )}
-          </div>
-      </div>
-
-      {/* Main View */}
-      <Box
-        className="flex-1 h-screen min-w-80 relative flex flex-col"
-        style={
-          isRainbowMode
-            ? {} // No background color in rainbow mode
-            : { backgroundColor: 'var(--bg-background)' }
-        }
-      >
-        {/* Top Controls */}
-        <TopControls
-          currentView={currentView}
-          setCurrentView={handleViewChange}
-          selectedToolKey={selectedToolKey}
-        />
-        {/* Main content area */}
-          <Box
-            className="flex-1 min-h-0 relative z-10"
-            style={{
-              transition: 'opacity 0.15s ease-in-out',
-            }}
-          >
-            {!activeFiles[0] ? (
-              <LandingPage
-                title={currentView === "viewer"
-                  ? t("fileUpload.selectPdfToView", "Select a PDF to view")
-                  : t("fileUpload.selectPdfToEdit", "Select a PDF to edit")
-                }
-              />
-            ) : currentView === "fileEditor" ? (
-              <FileEditor
-                toolMode={!!selectedToolKey}
-                showUpload={true}
-                showBulkActions={!selectedToolKey}
-                supportedExtensions={selectedTool?.supportedFormats || ["pdf"]}
-                {...(!selectedToolKey && {
-                  onOpenPageEditor: (file) => {
-                    handleViewChange("pageEditor");
-                  },
-                  onMergeFiles: (filesToMerge) => {
-                    filesToMerge.forEach(addToActiveFiles);
-                    handleViewChange("viewer");
-                  }
-                })}
-              />
-            ) :  currentView === "viewer" ? (
-              <Viewer
-                sidebarsVisible={sidebarsVisible}
-                setSidebarsVisible={setSidebarsVisible}
-                previewFile={previewFile}
-                {...(previewFile && {
-                  onClose: () => {
-                    setPreviewFile(null); // Clear preview file
-                    const previousMode = sessionStorage.getItem('previousMode');
-                    if (previousMode === 'split') {
-                      selectTool('split');
-                      setCurrentView('split');
-                      setLeftPanelView('toolContent');
-                      sessionStorage.removeItem('previousMode');
-                    } else if (previousMode === 'compress') {
-                      selectTool('compress');
-                      setCurrentView('compress');
-                      setLeftPanelView('toolContent');
-                      sessionStorage.removeItem('previousMode');
-                    } else if (previousMode === 'convert') {
-                      selectTool('convert');
-                      setCurrentView('convert');
-                      setLeftPanelView('toolContent');
-                      sessionStorage.removeItem('previousMode');
-                    } else {
-                      setCurrentView('fileEditor');
-                    }
-                  }
-                })}
-              />
-            ) : currentView === "pageEditor" ? (
-              <>
-                <PageEditor
-                  onFunctionsReady={setPageEditorFunctions}
-                />
-                {pageEditorFunctions && (
-                  <PageEditorControls
-                    onClosePdf={pageEditorFunctions.closePdf}
-                    onUndo={pageEditorFunctions.handleUndo}
-                    onRedo={pageEditorFunctions.handleRedo}
-                    canUndo={pageEditorFunctions.canUndo}
-                    canRedo={pageEditorFunctions.canRedo}
-                    onRotate={pageEditorFunctions.handleRotate}
-                    onDelete={pageEditorFunctions.handleDelete}
-                    onSplit={pageEditorFunctions.handleSplit}
-                    onExportSelected={pageEditorFunctions.onExportSelected}
-                    onExportAll={pageEditorFunctions.onExportAll}
-                    exportLoading={pageEditorFunctions.exportLoading}
-                    selectionMode={pageEditorFunctions.selectionMode}
-                    selectedPages={pageEditorFunctions.selectedPages}
-                  />
-                )}
-              </>
-            ) : selectedToolKey && selectedTool ? (
-              // Fallback: if tool is selected but not in fileEditor view, show tool in main area
-              <ToolRenderer
-                selectedToolKey={selectedToolKey}
-              />
-            ) : (
-              <LandingPage 
-                title="File Management" 
-              />
-            )}
-          </Box>
-      </Box>
-
-      {/* Global Modals */}
->>>>>>> 98613320
       <FileUploadModal selectedTool={selectedTool} />
     </Group>
   );
@@ -262,15 +60,11 @@
   const { setCurrentView } = useFileContext();
   return (
     <FileSelectionProvider>
-<<<<<<< HEAD
       <ToolWorkflowProvider onViewChange={setCurrentView}>
-        <HomePageContent />
+        <SidebarProvider>
+          <HomePageContent />
+        </SidebarProvider>
       </ToolWorkflowProvider>
-=======
-      <SidebarProvider>
-        <HomePageContent />
-      </SidebarProvider>
->>>>>>> 98613320
     </FileSelectionProvider>
   );
 }