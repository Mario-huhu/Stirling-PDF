--- conflicted
+++ resolved
@@ -1,20 +1,8 @@
 import React, { useState, useCallback} from "react";
 import { useTranslation } from 'react-i18next';
-<<<<<<< HEAD
-import { useSearchParams } from "react-router-dom";
-import { useToolParams } from "../hooks/useToolParams";
-import { useFileWithUrl } from "../hooks/useFileWithUrl";
-import { fileStorage } from "../services/fileStorage";
-import  { fileOpenService } from '../services/fileOpenService';
-import AddToPhotosIcon from "@mui/icons-material/AddToPhotos";
-import ContentCutIcon from "@mui/icons-material/ContentCut";
-import ZoomInMapIcon from "@mui/icons-material/ZoomInMap";
-import { Group, Paper, Box, Button, useMantineTheme, Container } from "@mantine/core";
-=======
 import { useFileContext } from "../contexts/FileContext";
 import { useToolManagement } from "../hooks/useToolManagement";
 import { Group, Box, Button, Container } from "@mantine/core";
->>>>>>> 2f977ff2
 import { useRainbowThemeContext } from "../components/shared/RainbowThemeProvider";
 import rainbowStyles from '../styles/rainbow.module.css';
 
@@ -29,40 +17,7 @@
 import QuickAccessBar from "../components/shared/QuickAccessBar";
 import { useMultipleEndpointsEnabledWithHealthCheck } from "../hooks/useEndpointConfig";
 
-<<<<<<< HEAD
-type ToolRegistryEntry = {
-  icon: React.ReactNode;
-  name: string;
-  component: React.ComponentType<any>;
-  view: string;
-};
-
-type ToolRegistry = {
-  [key: string]: ToolRegistryEntry;
-};
-
-// Base tool registry without translations
-const baseToolRegistry = {
-  split: { icon: <ContentCutIcon />, component: SplitPdfPanel, view: "viewer" },
-  compress: { icon: <ZoomInMapIcon />, component: CompressPdfPanel, view: "viewer" },
-  merge: { icon: <AddToPhotosIcon />, component: MergePdfPanel, view: "fileManager" },
-};
-
-// Tool endpoint mappings
-const toolEndpoints: Record<string, string[]> = {
-  split: ["split-pages", "split-pdf-by-sections", "split-by-size-or-count", "split-pdf-by-chapters"],
-  compress: ["compress-pdf"],
-  merge: ["merge-pdfs"],
-};
-
-interface HomePageProps {
-  openedFilePath?: string | null;
-}
-
-export default function HomePage({ openedFilePath }: HomePageProps) {
-=======
 export default function HomePage() {
->>>>>>> 2f977ff2
   const { t } = useTranslation();
   const { isRainbowMode } = useRainbowThemeContext();
 
@@ -88,81 +43,8 @@
   const [previewFile, setPreviewFile] = useState<File | null>(null);
 
 
-<<<<<<< HEAD
-  // Get all unique endpoints for batch checking
-  const allEndpoints = Array.from(new Set(Object.values(toolEndpoints).flat()));
-  const { endpointStatus, loading: endpointsLoading, backendHealthy } = useMultipleEndpointsEnabledWithHealthCheck(allEndpoints);
-=======
->>>>>>> 2f977ff2
-
-
-<<<<<<< HEAD
-  // Load stored files from IndexedDB on mount
-  useEffect(() => {
-    const loadStoredFiles = async () => {
-      try {
-        const files = await fileStorage.getAllFiles();
-        setStoredFiles(files);
-      } catch (error) {
-        console.warn('Failed to load stored files:', error);
-      }
-    };
-    loadStoredFiles();
-  }, []);
-
-  // Restore active files on load
-  useEffect(() => {
-    const restoreActiveFiles = async () => {
-      try {
-        const savedFileData = JSON.parse(localStorage.getItem('activeFiles') || '[]');
-        if (savedFileData.length > 0) {
-          // TODO: Reconstruct files from IndexedDB when fileStorage is available
-          console.log('Would restore active files:', savedFileData);
-        }
-      } catch (error) {
-        console.warn('Failed to restore active files:', error);
-      }
-    };
-    restoreActiveFiles();
-  }, []);
-
-
-  // Helper function to check if a tool is available
-  const isToolAvailable = (toolKey: string): boolean => {
-    if (endpointsLoading) return true; // Show tools while loading
-    const endpoints = toolEndpoints[toolKey] || [];
-    // Tool is available if at least one of its endpoints is enabled
-    return endpoints.some(endpoint => endpointStatus[endpoint] === true);
-  };
-
-  // Filter tool registry to only show available tools
-  const availableToolRegistry: ToolRegistry = {};
-  Object.keys(baseToolRegistry).forEach(toolKey => {
-    if (isToolAvailable(toolKey)) {
-      availableToolRegistry[toolKey] = {
-        ...baseToolRegistry[toolKey as keyof typeof baseToolRegistry],
-        name: t(`home.${toolKey}.title`, toolKey.charAt(0).toUpperCase() + toolKey.slice(1))
-      };
-    }
-  });
-
-  const toolRegistry = availableToolRegistry;
-
-  // Handle case where selected tool becomes unavailable
-  useEffect(() => {
-    if (!endpointsLoading && selectedToolKey && !toolRegistry[selectedToolKey]) {
-      // If current tool is not available, select the first available tool
-      const firstAvailableTool = Object.keys(toolRegistry)[0];
-      if (firstAvailableTool) {
-        setSelectedToolKey(firstAvailableTool);
-        if (toolRegistry[firstAvailableTool]?.view) {
-          setCurrentView(toolRegistry[firstAvailableTool].view);
-        }
-      }
-    }
-  }, [endpointsLoading, selectedToolKey, toolRegistry]);
-=======
->>>>>>> 2f977ff2
+
+
 
   const handleToolSelect = useCallback(
     (id: string) => {
@@ -195,45 +77,6 @@
     }
   }, [activeFiles, addFiles]);
 
-<<<<<<< HEAD
-  // Handle opened file from command line arguments
-  useEffect(() => {
-    if (openedFilePath) {
-      const loadOpenedFile = async () => {
-        try {
-          console.log('Loading opened file:', openedFilePath);
-          
-          // Use the file open service to read the file
-          const fileData = await fileOpenService.readFileAsArrayBuffer(openedFilePath);
-          
-          if (!fileData) {
-            throw new Error('Failed to read file data');
-          }
-          
-          // Create a File object directly from ArrayBuffer
-          const file = new File([fileData.arrayBuffer], fileData.fileName, {
-            type: 'application/pdf',
-            lastModified: Date.now()
-          });
-          
-          // Add to active files, switch to viewer, and enable reader mode
-          addToActiveFiles(file);
-          setCurrentView('viewer');
-          setReaderMode(true);
-          
-          console.log('Successfully loaded opened file:', fileData.fileName);
-        } catch (error) {
-          console.error('Failed to load opened file:', error);
-        }
-      };
-      
-      loadOpenedFile();
-    }
-  }, [openedFilePath, addToActiveFiles, setCurrentView]);
-
-  const selectedTool = toolRegistry[selectedToolKey];
-=======
->>>>>>> 2f977ff2
 
 
   return (
