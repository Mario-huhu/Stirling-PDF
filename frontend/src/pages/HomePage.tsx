import React, { useState, useCallback, useEffect} from "react";
import { useTranslation } from 'react-i18next';
import { useFileContext } from "../contexts/FileContext";
import { FileSelectionProvider, useFileSelection } from "../contexts/FileSelectionContext";
import { useToolManagement } from "../hooks/useToolManagement";
import { Group, Box, Button, Container } from "@mantine/core";
import { useRainbowThemeContext } from "../components/shared/RainbowThemeProvider";
import { PageEditorFunctions } from "../types/pageEditor";
import rainbowStyles from '../styles/rainbow.module.css';

import ToolPicker from "../components/tools/ToolPicker";
import TopControls from "../components/shared/TopControls";
import FileEditor from "../components/fileEditor/FileEditor";
import PageEditor from "../components/pageEditor/PageEditor";
import PageEditorControls from "../components/pageEditor/PageEditorControls";
import Viewer from "../components/viewer/Viewer";
import FileUploadSelector from "../components/shared/FileUploadSelector";
import ToolRenderer from "../components/tools/ToolRenderer";
import QuickAccessBar from "../components/shared/QuickAccessBar";

function HomePageContent() {
  const { t } = useTranslation();
  const { isRainbowMode } = useRainbowThemeContext();

  const fileContext = useFileContext();
  const { activeFiles, currentView, currentMode, setCurrentView, addFiles } = fileContext;
  const { setMaxFiles, setIsToolMode, setSelectedFiles } = useFileSelection();

  const {
    selectedToolKey,
    selectedTool,
    toolRegistry,
    selectTool,
    clearToolSelection,
  } = useToolManagement();
  const [sidebarsVisible, setSidebarsVisible] = useState(true);
  const [leftPanelView, setLeftPanelView] = useState<'toolPicker' | 'toolContent'>('toolPicker');
  const [readerMode, setReaderMode] = useState(false);
  const [pageEditorFunctions, setPageEditorFunctions] = useState<PageEditorFunctions | null>(null);
  const [previewFile, setPreviewFile] = useState<File | null>(null);

  // Update file selection context when tool changes
  useEffect(() => {
    if (selectedTool) {
      setMaxFiles(selectedTool.maxFiles);
      setIsToolMode(true);
    } else {
      setMaxFiles(-1);
      setIsToolMode(false);
      setSelectedFiles([]);
    }
  }, [selectedTool, setMaxFiles, setIsToolMode, setSelectedFiles]);



  const handleToolSelect = useCallback(
    (id: string) => {
      selectTool(id);
      setCurrentView('fileEditor'); // Tools use fileEditor view for file selection
      setLeftPanelView('toolContent');
      setReaderMode(false);
    },
    [selectTool, setCurrentView]
  );

  const handleQuickAccessTools = useCallback(() => {
    setLeftPanelView('toolPicker');
    setReaderMode(false);
    clearToolSelection();
  }, [clearToolSelection]);

  const handleReaderToggle = useCallback(() => {
    setReaderMode(true);
  }, [readerMode]);

  const handleViewChange = useCallback((view: string) => {
    setCurrentView(view as any);
  }, [setCurrentView]);

  const addToActiveFiles = useCallback(async (file: File) => {
    const exists = activeFiles.some(f => f.name === file.name && f.size === file.size);
    if (!exists) {
      await addFiles([file]);
    }
  }, [activeFiles, addFiles]);



  return (
    <Group
      align="flex-start"
      gap={0}
      className="min-h-screen w-screen overflow-hidden flex-nowrap flex"
    >
      {/* Quick Access Bar */}
      <QuickAccessBar
        onToolsClick={handleQuickAccessTools}
        onReaderToggle={handleReaderToggle}
        selectedToolKey={selectedToolKey}
        toolRegistry={toolRegistry}
        leftPanelView={leftPanelView}
        readerMode={readerMode}
      />

      {/* Left: Tool Picker or Selected Tool Panel */}
      <div
        className={`h-screen flex flex-col overflow-hidden bg-[var(--bg-toolbar)] border-r border-[var(--border-subtle)] transition-all duration-300 ease-out ${isRainbowMode ? rainbowStyles.rainbowPaper : ''}`}
        style={{
          width: sidebarsVisible && !readerMode ? '14vw' : '0',
          padding: sidebarsVisible && !readerMode ? '0.5rem' : '0'
        }}
      >
          <div
            style={{
              opacity: sidebarsVisible && !readerMode ? 1 : 0,
              transition: 'opacity 0.3s cubic-bezier(0.25, 0.46, 0.45, 0.94)',
              height: '100%',
              display: 'flex',
              flexDirection: 'column'
            }}
          >
            {leftPanelView === 'toolPicker' ? (
              // Tool Picker View
              <div className="flex-1 flex flex-col">
                <ToolPicker
                  selectedToolKey={selectedToolKey}
                  onSelect={handleToolSelect}
                  toolRegistry={toolRegistry}
                />
              </div>
            ) : (
              // Selected Tool Content View
              <div className="flex-1 flex flex-col">
                {/* Back button */}
                <div className="mb-4">
                  <Button
                    variant="subtle"
                    size="sm"
                    onClick={handleQuickAccessTools}
                    className="text-sm"
                  >
                    ← {t("fileUpload.backToTools", "Back to Tools")}
                  </Button>
                </div>

                {/* Tool title */}
                <div className="mb-4" style={{ marginLeft: '0.5rem' }}>
                  <h2 className="text-lg font-semibold">{selectedTool?.name}</h2>
                </div>

                {/* Tool content */}
                <div className="flex-1 min-h-0">
                  <ToolRenderer
                    selectedToolKey={selectedToolKey}
                    onPreviewFile={setPreviewFile}
                  />
                </div>
              </div>
            )}
          </div>
      </div>

      {/* Main View */}
      <Box
        className="flex-1 h-screen min-w-80 relative flex flex-col"
        style={
          isRainbowMode
            ? {} // No background color in rainbow mode
            : { backgroundColor: 'var(--bg-background)' }
        }
      >
        {/* Top Controls */}
        <TopControls
          currentView={currentView}
          setCurrentView={handleViewChange}
          selectedToolKey={selectedToolKey}
        />
        {/* Main content area */}
          <Box
            className="flex-1 min-h-0 relative z-10"
            style={{
              transition: 'opacity 0.15s ease-in-out',
            }}
          >
            {!activeFiles[0] ? (
              <Container size="lg" p="xl" h="100%" style={{ display: 'flex', alignItems: 'center', justifyContent: 'center' }}>
                <FileUploadSelector
                  title={currentView === "viewer"
                    ? t("fileUpload.selectPdfToView", "Select a PDF to view")
                    : t("fileUpload.selectPdfToEdit", "Select a PDF to edit")
                  }
                  subtitle={t("fileUpload.chooseFromStorage", "Choose a file from storage or upload a new PDF")}
                  onFileSelect={(file) => {
                    addToActiveFiles(file);
                  }}
                  onFilesSelect={(files) => {
                    files.forEach(addToActiveFiles);
                  }}
                  accept={["application/pdf"]}
                  loading={false}
                  showRecentFiles={true}
                  maxRecentFiles={8}
                />
              </Container>
            ) : currentView === "fileEditor" ? (
              <FileEditor
                toolMode={!!selectedToolKey}
                showUpload={true}
                showBulkActions={!selectedToolKey}
                {...(!selectedToolKey && {
                  onOpenPageEditor: (file) => {
                    handleViewChange("pageEditor");
                  },
                  onMergeFiles: (filesToMerge) => {
                    filesToMerge.forEach(addToActiveFiles);
                    handleViewChange("viewer");
                  }
                })}
              />
            ) :  currentView === "viewer" ? (
              <Viewer
                sidebarsVisible={sidebarsVisible}
                setSidebarsVisible={setSidebarsVisible}
                previewFile={previewFile}
                {...(previewFile && {
                  onClose: () => {
                    setPreviewFile(null); // Clear preview file
                    const previousMode = sessionStorage.getItem('previousMode');
                    if (previousMode === 'split') {
                      selectTool('split');
                      setCurrentView('split');
                      setLeftPanelView('toolContent');
                      sessionStorage.removeItem('previousMode');
                    } else if (previousMode === 'compress') {
                      selectTool('compress');
                      setCurrentView('compress');
                      setLeftPanelView('toolContent');
                      sessionStorage.removeItem('previousMode');
                    } else if (previousMode === 'convert') {
                      selectTool('convert');
                      setCurrentView('convert');
                      setLeftPanelView('toolContent');
                      sessionStorage.removeItem('previousMode');
                    } else {
                      setCurrentView('fileEditor');
                    }
                  }
                })}
              />
            ) : currentView === "pageEditor" ? (
              <>
                <PageEditor
                  onFunctionsReady={setPageEditorFunctions}
                />
                {pageEditorFunctions && (
                  <PageEditorControls
                    onClosePdf={pageEditorFunctions.closePdf}
                    onUndo={pageEditorFunctions.handleUndo}
                    onRedo={pageEditorFunctions.handleRedo}
                    canUndo={pageEditorFunctions.canUndo}
                    canRedo={pageEditorFunctions.canRedo}
                    onRotate={pageEditorFunctions.handleRotate}
                    onDelete={pageEditorFunctions.handleDelete}
                    onSplit={pageEditorFunctions.handleSplit}
                    onExportSelected={pageEditorFunctions.onExportSelected}
                    onExportAll={pageEditorFunctions.onExportAll}
                    exportLoading={pageEditorFunctions.exportLoading}
                    selectionMode={pageEditorFunctions.selectionMode}
                    selectedPages={pageEditorFunctions.selectedPages}
                  />
                )}
              </>
<<<<<<< HEAD
            ) : currentView === "split" ? (
              <FileEditor
                toolMode={true}
                multiSelect={false} 
                showUpload={true}
                showBulkActions={true}
                onFileSelect={(files) => {
                  setToolSelectedFiles(files);
                }}
              />
            ) : currentView === "compress" ? (
              <FileEditor
                toolMode={true}
                multiSelect={false} // TODO: make this work with multiple files
                showUpload={true}
                showBulkActions={true}
                onFileSelect={(files) => {
                  setToolSelectedFiles(files);
                }}
              />
            ) : currentView === "convert" ? (
              <FileEditor
                toolMode={true}
                multiSelect={false}
                showUpload={true}
                showBulkActions={true}
                onFileSelect={(files) => {
                  setToolSelectedFiles(files);
                }}
              />
=======
>>>>>>> 3b826027
            ) : selectedToolKey && selectedTool ? (
              // Fallback: if tool is selected but not in fileEditor view, show tool in main area
              <ToolRenderer
                selectedToolKey={selectedToolKey}
              />
            ) : (
              <Container size="lg" p="xl" h="100%" style={{ display: 'flex', alignItems: 'center', justifyContent: 'center' }}>
                <FileUploadSelector
                  title="File Management"
                  subtitle="Choose files from storage or upload new PDFs"
                  onFileSelect={(file) => {
                    addToActiveFiles(file);
                  }}
                  onFilesSelect={(files) => {
                    files.forEach(addToActiveFiles);
                  }}
                  accept={["application/pdf"]}
                  loading={false}
                  showRecentFiles={true}
                  maxRecentFiles={8}
                />
              </Container>
            )}
          </Box>
      </Box>
    </Group>
  );
}

// Main HomePage component wrapped with FileSelectionProvider
export default function HomePage() {
  return (
    <FileSelectionProvider>
      <HomePageContent />
    </FileSelectionProvider>
  );
}<|MERGE_RESOLUTION|>--- conflicted
+++ resolved
@@ -270,39 +270,6 @@
                   />
                 )}
               </>
-<<<<<<< HEAD
-            ) : currentView === "split" ? (
-              <FileEditor
-                toolMode={true}
-                multiSelect={false} 
-                showUpload={true}
-                showBulkActions={true}
-                onFileSelect={(files) => {
-                  setToolSelectedFiles(files);
-                }}
-              />
-            ) : currentView === "compress" ? (
-              <FileEditor
-                toolMode={true}
-                multiSelect={false} // TODO: make this work with multiple files
-                showUpload={true}
-                showBulkActions={true}
-                onFileSelect={(files) => {
-                  setToolSelectedFiles(files);
-                }}
-              />
-            ) : currentView === "convert" ? (
-              <FileEditor
-                toolMode={true}
-                multiSelect={false}
-                showUpload={true}
-                showBulkActions={true}
-                onFileSelect={(files) => {
-                  setToolSelectedFiles(files);
-                }}
-              />
-=======
->>>>>>> 3b826027
             ) : selectedToolKey && selectedTool ? (
               // Fallback: if tool is selected but not in fileEditor view, show tool in main area
               <ToolRenderer
