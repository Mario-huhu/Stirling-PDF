import { useCallback } from 'react';
import axios from 'axios';
import { useTranslation } from 'react-i18next';
import { useFileActions } from '../../../contexts/FileContext';
import { useToolState, type ProcessingProgress } from './useToolState';
import { useToolApiCalls, type ApiCallsConfig } from './useToolApiCalls';
import { useToolResources } from './useToolResources';
import { extractErrorMessage } from '../../../utils/toolErrorHandler';
import { createOperation } from '../../../utils/toolOperationTracker';
import { ResponseHandler } from '../../../utils/toolResponseProcessor';
<<<<<<< HEAD

export interface ValidationResult {
  valid: boolean;
  errors?: string[];
}
=======
>>>>>>> 129e4d00

// Re-export for backwards compatibility
export type { ProcessingProgress, ResponseHandler };

/**
 * Configuration for tool operations defining processing behavior and API integration.
 *
 * Supports three patterns:
 * 1. Single-file tools: multiFileEndpoint: false, processes files individually
 * 2. Multi-file tools: multiFileEndpoint: true, single API call with all files
 * 3. Complex tools: customProcessor handles all processing logic
 */
export interface ToolOperationConfig<TParams = void> {
  /** Operation identifier for tracking and logging */
  operationType: string;

  /**
   * API endpoint for the operation. Can be static string or function for dynamic routing.
   * Not used when customProcessor is provided.
   */
  endpoint: string | ((params: TParams) => string);

  /**
   * Builds FormData for API request. Signature determines processing approach:
   * - (params, file: File) => FormData: Single-file processing
   * - (params, files: File[]) => FormData: Multi-file processing
   * Not used when customProcessor is provided.
   */
  buildFormData: ((params: TParams, file: File) => FormData) | ((params: TParams, files: File[]) => FormData); /* FIX ME */

  /** Prefix added to processed filenames (e.g., 'compressed_', 'split_') */
  filePrefix: string;

  /**
   * Whether this tool uses backends that accept MultipartFile[] arrays.
   * - true: Single API call with all files (backend uses MultipartFile[])
   * - false/undefined: Individual API calls per file (backend uses single MultipartFile)
   * Ignored when customProcessor is provided.
   */
  multiFileEndpoint?: boolean;

  /** How to handle API responses (e.g., ZIP extraction, single file response) */
  responseHandler?: ResponseHandler;

  /**
   * Custom processing logic that completely bypasses standard file processing.
   * When provided, tool handles all API calls, response processing, and file creation.
   * Use for tools with complex routing logic or non-standard processing requirements.
   */
  customProcessor?: (params: TParams, files: File[]) => Promise<File[]>;

  /** Extract user-friendly error messages from API errors */
  getErrorMessage?: (error: any) => string;
}

/**
 * Complete tool operation interface with execution capability
 */
export interface ToolOperationHook<TParams = void> {
  // State
  files: File[];
  thumbnails: string[];
  isGeneratingThumbnails: boolean;
  downloadUrl: string | null;
  downloadFilename: string;
  isLoading: boolean;
  status: string;
  errorMessage: string | null;
  progress: ProcessingProgress | null;

  // Actions
  executeOperation: (params: TParams, selectedFiles: File[]) => Promise<void>;
  resetResults: () => void;
  clearError: () => void;
  cancelOperation: () => void;
}

// Re-export for backwards compatibility
export { createStandardErrorHandler } from '../../../utils/toolErrorHandler';

/**
 * Shared hook for tool operations providing consistent error handling, progress tracking,
 * and FileContext integration. Eliminates boilerplate while maintaining flexibility.
 *
 * Supports three tool patterns:
 * 1. Single-file tools: Set multiFileEndpoint: false, processes files individually
 * 2. Multi-file tools: Set multiFileEndpoint: true, single API call with all files
 * 3. Complex tools: Provide customProcessor for full control over processing logic
 *
 * @param config - Tool operation configuration
 * @returns Hook interface with state and execution methods
 */
export const useToolOperation = <TParams = void>(
  config: ToolOperationConfig<TParams>
): ToolOperationHook<TParams> => {
  const { t } = useTranslation();
  const { actions: fileActions } = useFileActions();
  // Legacy compatibility - these functions might not be needed in the new architecture
  const recordOperation = (_fileId?: string, _operation?: any) => {}; // Placeholder
  const markOperationApplied = (_fileId?: string, _operationId?: string) => {}; // Placeholder
  const markOperationFailed = (_fileId?: string, _operationId?: string, _errorMessage?: string) => {}; // Placeholder

  // Composed hooks
  const { state, actions } = useToolState();
  const { processFiles, cancelOperation: cancelApiCalls } = useToolApiCalls<TParams>();
  const { generateThumbnails, generateThumbnailsWithMetadata, createDownloadInfo, cleanupBlobUrls, extractZipFiles, extractAllZipFiles } = useToolResources();

  const executeOperation = useCallback(async (
    params: TParams,
    selectedFiles: File[]
  ): Promise<void> => {
    // Validation
    if (selectedFiles.length === 0) {
      actions.setError(t('noFileSelected', 'No files selected'));
      return;
    }

    const validFiles = selectedFiles.filter(file => file.size > 0);
    if (validFiles.length === 0) {
      actions.setError(t('noValidFiles', 'No valid files to process'));
      return;
    }

    // Setup operation tracking
    const { operation, operationId, fileId } = createOperation(config.operationType, params, selectedFiles);
    recordOperation(fileId, operation);

    // Reset state
    actions.setLoading(true);
    actions.setError(null);
    actions.resetResults();
    cleanupBlobUrls();

    try {
      let processedFiles: File[];

      if (config.customProcessor) {
        actions.setStatus('Processing files...');
        processedFiles = await config.customProcessor(params, validFiles);
      } else {
        // Use explicit multiFileEndpoint flag to determine processing approach
        if (config.multiFileEndpoint) {
          // Multi-file processing - single API call with all files
          console.log(`🚀 useToolOperation: Multi-file processing for ${config.operationType} with ${validFiles.length} files`);
          actions.setStatus('Processing files...');
          const formData = (config.buildFormData as (params: TParams, files: File[]) => FormData)(params, validFiles);
          const endpoint = typeof config.endpoint === 'function' ? config.endpoint(params) : config.endpoint;
          console.log(`🚀 Calling endpoint: ${endpoint}`);

          const response = await axios.post(endpoint, formData, { responseType: 'blob' });
          console.log(`🚀 Received response: ${response.data.size} bytes, type: ${response.data.type}`);

          // Multi-file responses are typically ZIP files that need extraction
          if (config.responseHandler) {
            console.log(`🚀 Using custom responseHandler for ${config.operationType}`);
            // Use custom responseHandler for multi-file (handles ZIP extraction)
            processedFiles = await config.responseHandler(response.data, validFiles);
          } else {
            console.log(`🚀 Using default ZIP extraction for ${config.operationType}`);
            // Default: assume ZIP response for multi-file endpoints
            processedFiles = await extractZipFiles(response.data);
<<<<<<< HEAD
            console.log(`🚀 Extracted ${processedFiles.length} files from ZIP`);
=======
>>>>>>> 129e4d00

            if (processedFiles.length === 0) {
              console.log(`🚀 ZIP extraction failed, trying generic fallback`);
              // Try the generic extraction as fallback
              processedFiles = await extractAllZipFiles(response.data);
              console.log(`🚀 Generic fallback extracted ${processedFiles.length} files`);
            }
          }
        } else {
          // Individual file processing - separate API call per file
          const apiCallsConfig: ApiCallsConfig<TParams> = {
            endpoint: config.endpoint,
<<<<<<< HEAD
            buildFormData: (file: File, params: TParams) => (config.buildFormData as any /* FIX ME */)(file, params),
=======
            buildFormData: (file: File, params: TParams) => (config.buildFormData as (params: TParams, file: File) => FormData /* FIX ME */)(params, file),
>>>>>>> 129e4d00
            filePrefix: config.filePrefix,
            responseHandler: config.responseHandler
          };
          processedFiles = await processFiles(
            params,
            validFiles,
            apiCallsConfig,
            actions.setProgress,
            actions.setStatus
          );
        }
      }

      if (processedFiles.length > 0) {
        console.log(`🚀 useToolOperation: Processing complete. ${processedFiles.length} files ready for thumbnails:`, 
          processedFiles.map((f, i) => `[${i}]: ${f.name} (${f.type}, ${f.size} bytes)`));
        actions.setFiles(processedFiles);

        // Generate thumbnails with metadata and download URL concurrently
        actions.setGeneratingThumbnails(true);
        const [thumbnailResults, downloadInfo] = await Promise.all([
          generateThumbnailsWithMetadata(processedFiles),
          createDownloadInfo(processedFiles, config.operationType)
        ]);
        actions.setGeneratingThumbnails(false);

        // Extract thumbnails for tool state and page counts for context
        const thumbnails = thumbnailResults.map(r => r.thumbnail || '');
        const pageCounts = thumbnailResults.map(r => r.pageCount);

        console.log(`⚡ useToolOperation: Generated ${thumbnails.length} thumbnails with page counts for ${config.operationType}:`, 
          thumbnailResults.map((r, i) => `[${i}]: ${r.thumbnail ? 'PRESENT' : 'MISSING'} (${r.pageCount} pages)`));
        actions.setThumbnails(thumbnails);
        actions.setDownloadInfo(downloadInfo.url, downloadInfo.filename);

        // Add to file context WITH pre-existing thumbnails AND page counts to avoid duplicate processing
        const filesWithMetadata = processedFiles.map((file, index) => ({
          file,
          thumbnail: thumbnails[index] || undefined,
          pageCount: pageCounts[index] || undefined
        }));
        console.log(`📄 useToolOperation: Adding ${filesWithMetadata.length} processed files with pre-existing thumbnails and page counts to context`);
        await fileActions.addProcessedFiles(filesWithMetadata);

        markOperationApplied(fileId, operationId);
      }

    } catch (error: any) {
      const errorMessage = config.getErrorMessage?.(error) || extractErrorMessage(error);
      actions.setError(errorMessage);
      actions.setStatus('');
      markOperationFailed(fileId, operationId, errorMessage);
    } finally {
      actions.setLoading(false);
      actions.setProgress(null);
    }
  }, [t, config, actions, processFiles, generateThumbnailsWithMetadata, createDownloadInfo, cleanupBlobUrls, extractZipFiles, extractAllZipFiles, fileActions.addProcessedFiles]);

  const cancelOperation = useCallback(() => {
    cancelApiCalls();
    actions.setLoading(false);
    actions.setProgress(null);
    actions.setStatus('Operation cancelled');
  }, [cancelApiCalls, actions]);

  const resetResults = useCallback(() => {
    cleanupBlobUrls();
    actions.resetResults();
  }, [cleanupBlobUrls, actions]);

  return {
    // State
    files: state.files,
    thumbnails: state.thumbnails,
    isGeneratingThumbnails: state.isGeneratingThumbnails,
    downloadUrl: state.downloadUrl,
    downloadFilename: state.downloadFilename,
    isLoading: state.isLoading,
    status: state.status,
    errorMessage: state.errorMessage,
    progress: state.progress,

    // Actions
    executeOperation,
    resetResults,
    clearError: actions.clearError,
    cancelOperation
  };
};<|MERGE_RESOLUTION|>--- conflicted
+++ resolved
@@ -8,14 +8,11 @@
 import { extractErrorMessage } from '../../../utils/toolErrorHandler';
 import { createOperation } from '../../../utils/toolOperationTracker';
 import { ResponseHandler } from '../../../utils/toolResponseProcessor';
-<<<<<<< HEAD
 
 export interface ValidationResult {
   valid: boolean;
   errors?: string[];
 }
-=======
->>>>>>> 129e4d00
 
 // Re-export for backwards compatibility
 export type { ProcessingProgress, ResponseHandler };
@@ -177,11 +174,7 @@
             console.log(`🚀 Using default ZIP extraction for ${config.operationType}`);
             // Default: assume ZIP response for multi-file endpoints
             processedFiles = await extractZipFiles(response.data);
-<<<<<<< HEAD
-            console.log(`🚀 Extracted ${processedFiles.length} files from ZIP`);
-=======
->>>>>>> 129e4d00
-
+            
             if (processedFiles.length === 0) {
               console.log(`🚀 ZIP extraction failed, trying generic fallback`);
               // Try the generic extraction as fallback
@@ -193,11 +186,7 @@
           // Individual file processing - separate API call per file
           const apiCallsConfig: ApiCallsConfig<TParams> = {
             endpoint: config.endpoint,
-<<<<<<< HEAD
-            buildFormData: (file: File, params: TParams) => (config.buildFormData as any /* FIX ME */)(file, params),
-=======
             buildFormData: (file: File, params: TParams) => (config.buildFormData as (params: TParams, file: File) => FormData /* FIX ME */)(params, file),
->>>>>>> 129e4d00
             filePrefix: config.filePrefix,
             responseHandler: config.responseHandler
           };
