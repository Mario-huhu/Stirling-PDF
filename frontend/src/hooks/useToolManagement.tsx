--- conflicted
+++ resolved
@@ -2,14 +2,6 @@
 import { useTranslation } from 'react-i18next';
 import ContentCutIcon from "@mui/icons-material/ContentCut";
 import ZoomInMapIcon from "@mui/icons-material/ZoomInMap";
-<<<<<<< HEAD
-import SwapHorizIcon from "@mui/icons-material/SwapHoriz";
-import SplitPdfPanel from "../tools/Split";
-import CompressPdfPanel from "../tools/Compress";
-import MergePdfPanel from "../tools/Merge";
-import ConvertPanel from "../tools/Convert";
-=======
->>>>>>> 3b826027
 import { useMultipleEndpointsEnabled } from "./useEndpointConfig";
 import { Tool, ToolDefinition, BaseToolProps, ToolRegistry } from "../types/tool";
 
@@ -36,28 +28,6 @@
   },
 
 };
-
-<<<<<<< HEAD
-type ToolRegistry = {
-  [key: string]: ToolRegistryEntry;
-};
-
-const baseToolRegistry = {
-  split: { icon: <ContentCutIcon />, component: SplitPdfPanel, view: "split" },
-  compress: { icon: <ZoomInMapIcon />, component: CompressPdfPanel, view: "compress" },
-  merge: { icon: <AddToPhotosIcon />, component: MergePdfPanel, view: "pageEditor" },
-  convert: { icon: <SwapHorizIcon />, component: ConvertPanel, view: "convert" },
-};
-
-// Tool endpoint mappings
-const toolEndpoints: Record<string, string[]> = {
-  split: ["split-pages", "split-pdf-by-sections", "split-by-size-or-count", "split-pdf-by-chapters"],
-  compress: ["compress-pdf"],
-  merge: ["merge-pdfs"],
-  convert: ["pdf-to-img", "img-to-pdf", "pdf-to-word", "pdf-to-presentation", "pdf-to-text", "pdf-to-csv", "pdf-to-markdown", "pdf-to-html", "pdf-to-xml", "pdf-to-pdfa", "html-to-pdf", "markdown-to-pdf", "file-to-pdf", "eml-to-pdf"],
-};
-=======
->>>>>>> 3b826027
 
 interface ToolManagementResult {
   selectedToolKey: string | null;
